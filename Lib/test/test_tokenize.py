--- conflicted
+++ resolved
@@ -422,16 +422,9 @@
     OP         ']'           (1, 36) (1, 37)
     """)
 
-<<<<<<< HEAD
-Multiplicative
-
-    >>> dump_tokens("x = 1//1*1/5*12%0x12@42")
-    ENCODING   'utf-8'       (0, 0) (0, 0)
-=======
     def test_multiplicative(self):
         # Multiplicative
-        self.check_tokenize("x = 1//1*1/5*12%0x12", """\
->>>>>>> 5f6fa826
+        self.check_tokenize("x = 1//1*1/5*12%0x12@42", """\
     NAME       'x'           (1, 0) (1, 1)
     OP         '='           (1, 2) (1, 3)
     NUMBER     '1'           (1, 4) (1, 5)
@@ -445,12 +438,9 @@
     NUMBER     '12'          (1, 13) (1, 15)
     OP         '%'           (1, 15) (1, 16)
     NUMBER     '0x12'        (1, 16) (1, 20)
-<<<<<<< HEAD
     OP         '@'           (1, 20) (1, 21)
     NUMBER     '42'          (1, 21) (1, 23)
-=======
-    """)
->>>>>>> 5f6fa826
+    """)
 
     def test_unary(self):
         # Unary
@@ -571,18 +561,17 @@
     NAME       'grün'        (2, 0) (2, 4)
     OP         '='           (2, 5) (2, 6)
     STRING     "U'green'"    (2, 7) (2, 15)
-<<<<<<< HEAD
-
-Async/await extension:
-
-    >>> dump_tokens("async = 1")
-    ENCODING   'utf-8'       (0, 0) (0, 0)
+    """)
+
+    def test_async(self):
+        # Async/await extension:
+        self.check_tokenize("async = 1", """\
     NAME       'async'       (1, 0) (1, 5)
     OP         '='           (1, 6) (1, 7)
     NUMBER     '1'           (1, 8) (1, 9)
-
-    >>> dump_tokens("a = (async = 1)")
-    ENCODING   'utf-8'       (0, 0) (0, 0)
+    """)
+
+        self.check_tokenize("a = (async = 1)", """\
     NAME       'a'           (1, 0) (1, 1)
     OP         '='           (1, 2) (1, 3)
     OP         '('           (1, 4) (1, 5)
@@ -590,15 +579,15 @@
     OP         '='           (1, 11) (1, 12)
     NUMBER     '1'           (1, 13) (1, 14)
     OP         ')'           (1, 14) (1, 15)
-
-    >>> dump_tokens("async()")
-    ENCODING   'utf-8'       (0, 0) (0, 0)
+    """)
+
+        self.check_tokenize("async()", """\
     NAME       'async'       (1, 0) (1, 5)
     OP         '('           (1, 5) (1, 6)
     OP         ')'           (1, 6) (1, 7)
-
-    >>> dump_tokens("class async(Bar):pass")
-    ENCODING   'utf-8'       (0, 0) (0, 0)
+    """)
+
+        self.check_tokenize("class async(Bar):pass", """\
     NAME       'class'       (1, 0) (1, 5)
     NAME       'async'       (1, 6) (1, 11)
     OP         '('           (1, 11) (1, 12)
@@ -606,28 +595,28 @@
     OP         ')'           (1, 15) (1, 16)
     OP         ':'           (1, 16) (1, 17)
     NAME       'pass'        (1, 17) (1, 21)
-
-    >>> dump_tokens("class async:pass")
-    ENCODING   'utf-8'       (0, 0) (0, 0)
+    """)
+
+        self.check_tokenize("class async:pass", """\
     NAME       'class'       (1, 0) (1, 5)
     NAME       'async'       (1, 6) (1, 11)
     OP         ':'           (1, 11) (1, 12)
     NAME       'pass'        (1, 12) (1, 16)
-
-    >>> dump_tokens("await = 1")
-    ENCODING   'utf-8'       (0, 0) (0, 0)
+    """)
+
+        self.check_tokenize("await = 1", """\
     NAME       'await'       (1, 0) (1, 5)
     OP         '='           (1, 6) (1, 7)
     NUMBER     '1'           (1, 8) (1, 9)
-
-    >>> dump_tokens("foo.async")
-    ENCODING   'utf-8'       (0, 0) (0, 0)
+    """)
+
+        self.check_tokenize("foo.async", """\
     NAME       'foo'         (1, 0) (1, 3)
     OP         '.'           (1, 3) (1, 4)
     NAME       'async'       (1, 4) (1, 9)
-
-    >>> dump_tokens("async for a in b: pass")
-    ENCODING   'utf-8'       (0, 0) (0, 0)
+    """)
+
+        self.check_tokenize("async for a in b: pass", """\
     NAME       'async'       (1, 0) (1, 5)
     NAME       'for'         (1, 6) (1, 9)
     NAME       'a'           (1, 10) (1, 11)
@@ -635,9 +624,9 @@
     NAME       'b'           (1, 15) (1, 16)
     OP         ':'           (1, 16) (1, 17)
     NAME       'pass'        (1, 18) (1, 22)
-
-    >>> dump_tokens("async with a as b: pass")
-    ENCODING   'utf-8'       (0, 0) (0, 0)
+    """)
+
+        self.check_tokenize("async with a as b: pass", """\
     NAME       'async'       (1, 0) (1, 5)
     NAME       'with'        (1, 6) (1, 10)
     NAME       'a'           (1, 11) (1, 12)
@@ -645,49 +634,49 @@
     NAME       'b'           (1, 16) (1, 17)
     OP         ':'           (1, 17) (1, 18)
     NAME       'pass'        (1, 19) (1, 23)
-
-    >>> dump_tokens("async.foo")
-    ENCODING   'utf-8'       (0, 0) (0, 0)
+    """)
+
+        self.check_tokenize("async.foo", """\
     NAME       'async'       (1, 0) (1, 5)
     OP         '.'           (1, 5) (1, 6)
     NAME       'foo'         (1, 6) (1, 9)
-
-    >>> dump_tokens("async")
-    ENCODING   'utf-8'       (0, 0) (0, 0)
+    """)
+
+        self.check_tokenize("async", """\
     NAME       'async'       (1, 0) (1, 5)
-
-    >>> dump_tokens("async\\n#comment\\nawait")
-    ENCODING   'utf-8'       (0, 0) (0, 0)
+    """)
+
+        self.check_tokenize("async\n#comment\nawait", """\
     NAME       'async'       (1, 0) (1, 5)
     NEWLINE    '\\n'          (1, 5) (1, 6)
     COMMENT    '#comment'    (2, 0) (2, 8)
     NL         '\\n'          (2, 8) (2, 9)
     NAME       'await'       (3, 0) (3, 5)
-
-    >>> dump_tokens("async\\n...\\nawait")
-    ENCODING   'utf-8'       (0, 0) (0, 0)
+    """)
+
+        self.check_tokenize("async\n...\nawait", """\
     NAME       'async'       (1, 0) (1, 5)
     NEWLINE    '\\n'          (1, 5) (1, 6)
     OP         '...'         (2, 0) (2, 3)
     NEWLINE    '\\n'          (2, 3) (2, 4)
     NAME       'await'       (3, 0) (3, 5)
-
-    >>> dump_tokens("async\\nawait")
-    ENCODING   'utf-8'       (0, 0) (0, 0)
+    """)
+
+        self.check_tokenize("async\nawait", """\
     NAME       'async'       (1, 0) (1, 5)
     NEWLINE    '\\n'          (1, 5) (1, 6)
     NAME       'await'       (2, 0) (2, 5)
-
-    >>> dump_tokens("foo.async + 1")
-    ENCODING   'utf-8'       (0, 0) (0, 0)
+    """)
+
+        self.check_tokenize("foo.async + 1", """\
     NAME       'foo'         (1, 0) (1, 3)
     OP         '.'           (1, 3) (1, 4)
     NAME       'async'       (1, 4) (1, 9)
     OP         '+'           (1, 10) (1, 11)
     NUMBER     '1'           (1, 12) (1, 13)
-
-    >>> dump_tokens("async def foo(): pass")
-    ENCODING   'utf-8'       (0, 0) (0, 0)
+    """)
+
+        self.check_tokenize("async def foo(): pass", """\
     ASYNC      'async'       (1, 0) (1, 5)
     NAME       'def'         (1, 6) (1, 9)
     NAME       'foo'         (1, 10) (1, 13)
@@ -695,15 +684,16 @@
     OP         ')'           (1, 14) (1, 15)
     OP         ':'           (1, 15) (1, 16)
     NAME       'pass'        (1, 17) (1, 21)
-
-    >>> dump_tokens('''async def foo():
-    ...   def foo(await):
-    ...     await = 1
-    ...   if 1:
-    ...     await
-    ... async += 1
-    ... ''')
-    ENCODING   'utf-8'       (0, 0) (0, 0)
+    """)
+
+        self.check_tokenize('''\
+async def foo():
+  def foo(await):
+    await = 1
+  if 1:
+    await
+async += 1
+''', """\
     ASYNC      'async'       (1, 0) (1, 5)
     NAME       'def'         (1, 6) (1, 9)
     NAME       'foo'         (1, 10) (1, 13)
@@ -738,10 +728,11 @@
     OP         '+='          (6, 6) (6, 8)
     NUMBER     '1'           (6, 9) (6, 10)
     NEWLINE    '\\n'          (6, 10) (6, 11)
-
-    >>> dump_tokens('''async def foo():
-    ...   async for i in 1: pass''')
-    ENCODING   'utf-8'       (0, 0) (0, 0)
+    """)
+
+        self.check_tokenize('''\
+async def foo():
+  async for i in 1: pass''', """\
     ASYNC      'async'       (1, 0) (1, 5)
     NAME       'def'         (1, 6) (1, 9)
     NAME       'foo'         (1, 10) (1, 13)
@@ -758,9 +749,9 @@
     OP         ':'           (2, 18) (2, 19)
     NAME       'pass'        (2, 20) (2, 24)
     DEDENT     ''            (3, 0) (3, 0)
-
-    >>> dump_tokens('''async def foo(async): await''')
-    ENCODING   'utf-8'       (0, 0) (0, 0)
+    """)
+
+        self.check_tokenize('''async def foo(async): await''', """\
     ASYNC      'async'       (1, 0) (1, 5)
     NAME       'def'         (1, 6) (1, 9)
     NAME       'foo'         (1, 10) (1, 13)
@@ -769,14 +760,15 @@
     OP         ')'           (1, 19) (1, 20)
     OP         ':'           (1, 20) (1, 21)
     AWAIT      'await'       (1, 22) (1, 27)
-
-    >>> dump_tokens('''def f():
-    ...
-    ...   def baz(): pass
-    ...   async def bar(): pass
-    ...
-    ...   await = 2''')
-    ENCODING   'utf-8'       (0, 0) (0, 0)
+    """)
+
+        self.check_tokenize('''\
+def f():
+
+  def baz(): pass
+  async def bar(): pass
+
+  await = 2''', """\
     NAME       'def'         (1, 0) (1, 3)
     NAME       'f'           (1, 4) (1, 5)
     OP         '('           (1, 5) (1, 6)
@@ -805,14 +797,15 @@
     OP         '='           (6, 8) (6, 9)
     NUMBER     '2'           (6, 10) (6, 11)
     DEDENT     ''            (7, 0) (7, 0)
-
-    >>> dump_tokens('''async def f():
-    ...
-    ...   def baz(): pass
-    ...   async def bar(): pass
-    ...
-    ...   await = 2''')
-    ENCODING   'utf-8'       (0, 0) (0, 0)
+    """)
+
+        self.check_tokenize('''\
+async def f():
+
+  def baz(): pass
+  async def bar(): pass
+
+  await = 2''', """\
     ASYNC      'async'       (1, 0) (1, 5)
     NAME       'def'         (1, 6) (1, 9)
     NAME       'f'           (1, 10) (1, 11)
@@ -842,19 +835,7 @@
     OP         '='           (6, 8) (6, 9)
     NUMBER     '2'           (6, 10) (6, 11)
     DEDENT     ''            (7, 0) (7, 0)
-"""
-
-from test import support
-from tokenize import (tokenize, _tokenize, untokenize, NUMBER, NAME, OP,
-                     STRING, ENDMARKER, ENCODING, tok_name, detect_encoding,
-                     open as tokenize_open, Untokenizer)
-from io import BytesIO
-from unittest import TestCase, mock
-import os
-import token
-=======
-    """)
->>>>>>> 5f6fa826
+    """)
 
 
 def decistmt(s):
