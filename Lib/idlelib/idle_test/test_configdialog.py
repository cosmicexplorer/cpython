--- conflicted
+++ resolved
@@ -1,13 +1,6 @@
-<<<<<<< HEAD
-'''Unittests for idlelib/config.py
+'''Test idlelib.configdialog.
 
 Coverage: 46% just by creating dialog. The other half is change code.
-=======
-'''Test idlelib.configHandler.
->>>>>>> 6047b553
-
-Coverage: 46% just by creating dialog.
-The other half is code for working with user customizations.
 '''
 import unittest
 from test.support import requires
