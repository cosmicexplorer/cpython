#
# Module for starting a process object using os.fork() or CreateProcess()
#
# multiprocessing/forking.py
#
# Copyright (c) 2006-2008, R Oudkerk
# Licensed to PSF under a Contributor Agreement.
#

import os
import sys
import signal
import errno

from multiprocessing import util, process

__all__ = ['Popen', 'assert_spawning', 'duplicate', 'close', 'ForkingPickler']

#
# Check that the current thread is spawning a child process
#

def assert_spawning(self):
    if not Popen.thread_is_spawning():
        raise RuntimeError(
            '%s objects should only be shared between processes'
            ' through inheritance' % type(self).__name__
            )

#
# Try making some callable types picklable
#

from pickle import Pickler
from copyreg import dispatch_table

class ForkingPickler(Pickler):
    _extra_reducers = {}
    def __init__(self, *args):
        Pickler.__init__(self, *args)
        self.dispatch_table = dispatch_table.copy()
        self.dispatch_table.update(self._extra_reducers)
    @classmethod
    def register(cls, type, reduce):
        cls._extra_reducers[type] = reduce

def _reduce_method(m):
    if m.__self__ is None:
        return getattr, (m.__class__, m.__func__.__name__)
    else:
        return getattr, (m.__self__, m.__func__.__name__)
class _C:
    def f(self):
        pass
ForkingPickler.register(type(_C().f), _reduce_method)


def _reduce_method_descriptor(m):
    return getattr, (m.__objclass__, m.__name__)
ForkingPickler.register(type(list.append), _reduce_method_descriptor)
ForkingPickler.register(type(int.__add__), _reduce_method_descriptor)

try:
    from functools import partial
except ImportError:
    pass
else:
    def _reduce_partial(p):
        return _rebuild_partial, (p.func, p.args, p.keywords or {})
    def _rebuild_partial(func, args, keywords):
        return partial(func, *args, **keywords)
    ForkingPickler.register(partial, _reduce_partial)

#
# Unix
#

if sys.platform != 'win32':
    duplicate = os.dup
    close = os.close

    #
    # We define a Popen class similar to the one from subprocess, but
    # whose constructor takes a process object as its argument.
    #

    class Popen(object):

        def __init__(self, process_obj):
            sys.stdout.flush()
            sys.stderr.flush()
            self.returncode = None

            r, w = os.pipe()
            self.sentinel = r

            self.pid = os.fork()
            if self.pid == 0:
                os.close(r)
                if 'random' in sys.modules:
                    import random
                    random.seed()
                code = process_obj._bootstrap()
                os._exit(code)

            # `w` will be closed when the child exits, at which point `r`
            # will become ready for reading (using e.g. select()).
            os.close(w)
            util.Finalize(self, os.close, (r,))

        def poll(self, flag=os.WNOHANG):
            if self.returncode is None:
<<<<<<< HEAD
                try:
                    pid, sts = os.waitpid(self.pid, flag)
                except OSError:
                    # Child process not yet created. See #1731717
                    # e.errno == errno.ECHILD == 10
                    return None
=======
                while True:
                    try:
                        pid, sts = os.waitpid(self.pid, flag)
                    except os.error as e:
                        if e.errno == errno.EINTR:
                            continue
                        # Child process not yet created. See #1731717
                        # e.errno == errno.ECHILD == 10
                        return None
                    else:
                        break
>>>>>>> 5b8a3242
                if pid == self.pid:
                    if os.WIFSIGNALED(sts):
                        self.returncode = -os.WTERMSIG(sts)
                    else:
                        assert os.WIFEXITED(sts)
                        self.returncode = os.WEXITSTATUS(sts)
            return self.returncode

        def wait(self, timeout=None):
            if self.returncode is None:
                if timeout is not None:
                    from .connection import wait
                    if not wait([self.sentinel], timeout):
                        return None
                # This shouldn't block if wait() returned successfully.
                return self.poll(os.WNOHANG if timeout == 0.0 else 0)
            return self.returncode

        def terminate(self):
            if self.returncode is None:
                try:
                    os.kill(self.pid, signal.SIGTERM)
                except OSError:
                    if self.wait(timeout=0.1) is None:
                        raise

        @staticmethod
        def thread_is_spawning():
            return False

#
# Windows
#

else:
    import _thread
    import msvcrt
    import _winapi

    from pickle import load, HIGHEST_PROTOCOL

    def dump(obj, file, protocol=None):
        ForkingPickler(file, protocol).dump(obj)

    #
    #
    #

    TERMINATE = 0x10000
    WINEXE = (sys.platform == 'win32' and getattr(sys, 'frozen', False))
    WINSERVICE = sys.executable.lower().endswith("pythonservice.exe")

    close = _winapi.CloseHandle

    #
    # _python_exe is the assumed path to the python executable.
    # People embedding Python want to modify it.
    #

    if WINSERVICE:
        _python_exe = os.path.join(sys.exec_prefix, 'python.exe')
    else:
        _python_exe = sys.executable

    def set_executable(exe):
        global _python_exe
        _python_exe = exe

    #
    #
    #

    def duplicate(handle, target_process=None, inheritable=False):
        if target_process is None:
            target_process = _winapi.GetCurrentProcess()
        return _winapi.DuplicateHandle(
            _winapi.GetCurrentProcess(), handle, target_process,
            0, inheritable, _winapi.DUPLICATE_SAME_ACCESS
            )

    #
    # We define a Popen class similar to the one from subprocess, but
    # whose constructor takes a process object as its argument.
    #

    class Popen(object):
        '''
        Start a subprocess to run the code of a process object
        '''
        _tls = _thread._local()

        def __init__(self, process_obj):
            cmd = ' '.join('"%s"' % x for x in get_command_line())
            prep_data = get_preparation_data(process_obj._name)

            # create pipe for communication with child
            rfd, wfd = os.pipe()

            # get handle for read end of the pipe and make it inheritable
            rhandle = duplicate(msvcrt.get_osfhandle(rfd), inheritable=True)
            os.close(rfd)

            with open(wfd, 'wb', closefd=True) as to_child:
                # start process
                try:
                    hp, ht, pid, tid = _winapi.CreateProcess(
                        _python_exe, cmd + (' %s' % rhandle),
                        None, None, 1, 0, None, None, None
                        )
                    _winapi.CloseHandle(ht)
                finally:
                    close(rhandle)

                # set attributes of self
                self.pid = pid
                self.returncode = None
                self._handle = hp
                self.sentinel = int(hp)
                util.Finalize(self, _winapi.CloseHandle, (self.sentinel,))

                # send information to child
                Popen._tls.process_handle = int(hp)
                try:
                    dump(prep_data, to_child, HIGHEST_PROTOCOL)
                    dump(process_obj, to_child, HIGHEST_PROTOCOL)
                finally:
                    del Popen._tls.process_handle

        @staticmethod
        def thread_is_spawning():
            return getattr(Popen._tls, 'process_handle', None) is not None

        @staticmethod
        def duplicate_for_child(handle):
            return duplicate(handle, Popen._tls.process_handle)

        def wait(self, timeout=None):
            if self.returncode is None:
                if timeout is None:
                    msecs = _winapi.INFINITE
                else:
                    msecs = max(0, int(timeout * 1000 + 0.5))

                res = _winapi.WaitForSingleObject(int(self._handle), msecs)
                if res == _winapi.WAIT_OBJECT_0:
                    code = _winapi.GetExitCodeProcess(self._handle)
                    if code == TERMINATE:
                        code = -signal.SIGTERM
                    self.returncode = code

            return self.returncode

        def poll(self):
            return self.wait(timeout=0)

        def terminate(self):
            if self.returncode is None:
                try:
                    _winapi.TerminateProcess(int(self._handle), TERMINATE)
                except OSError:
                    if self.wait(timeout=1.0) is None:
                        raise

    #
    #
    #

    def is_forking(argv):
        '''
        Return whether commandline indicates we are forking
        '''
        if len(argv) >= 2 and argv[1] == '--multiprocessing-fork':
            assert len(argv) == 3
            return True
        else:
            return False


    def freeze_support():
        '''
        Run code for process object if this in not the main process
        '''
        if is_forking(sys.argv):
            main()
            sys.exit()


    def get_command_line():
        '''
        Returns prefix of command line used for spawning a child process
        '''
        if getattr(process.current_process(), '_inheriting', False):
            raise RuntimeError('''
            Attempt to start a new process before the current process
            has finished its bootstrapping phase.

            This probably means that you are on Windows and you have
            forgotten to use the proper idiom in the main module:

                if __name__ == '__main__':
                    freeze_support()
                    ...

            The "freeze_support()" line can be omitted if the program
            is not going to be frozen to produce a Windows executable.''')

        if getattr(sys, 'frozen', False):
            return [sys.executable, '--multiprocessing-fork']
        else:
            prog = 'from multiprocessing.forking import main; main()'
            opts = util._args_from_interpreter_flags()
            return [_python_exe] + opts + ['-c', prog, '--multiprocessing-fork']


    def main():
        '''
        Run code specifed by data received over pipe
        '''
        assert is_forking(sys.argv)

        handle = int(sys.argv[-1])
        fd = msvcrt.open_osfhandle(handle, os.O_RDONLY)
        from_parent = os.fdopen(fd, 'rb')

        process.current_process()._inheriting = True
        preparation_data = load(from_parent)
        prepare(preparation_data)
        self = load(from_parent)
        process.current_process()._inheriting = False

        from_parent.close()

        exitcode = self._bootstrap()
        sys.exit(exitcode)


    def get_preparation_data(name):
        '''
        Return info about parent needed by child to unpickle process object
        '''
        from .util import _logger, _log_to_stderr

        d = dict(
            name=name,
            sys_path=sys.path,
            sys_argv=sys.argv,
            log_to_stderr=_log_to_stderr,
            orig_dir=process.ORIGINAL_DIR,
            authkey=process.current_process().authkey,
            )

        if _logger is not None:
            d['log_level'] = _logger.getEffectiveLevel()

        if not WINEXE and not WINSERVICE:
            main_path = getattr(sys.modules['__main__'], '__file__', None)
            if not main_path and sys.argv[0] not in ('', '-c'):
                main_path = sys.argv[0]
            if main_path is not None:
                if not os.path.isabs(main_path) and \
                                          process.ORIGINAL_DIR is not None:
                    main_path = os.path.join(process.ORIGINAL_DIR, main_path)
                d['main_path'] = os.path.normpath(main_path)

        return d

#
# Prepare current process
#

old_main_modules = []

def prepare(data):
    '''
    Try to get current process ready to unpickle process object
    '''
    old_main_modules.append(sys.modules['__main__'])

    if 'name' in data:
        process.current_process().name = data['name']

    if 'authkey' in data:
        process.current_process()._authkey = data['authkey']

    if 'log_to_stderr' in data and data['log_to_stderr']:
        util.log_to_stderr()

    if 'log_level' in data:
        util.get_logger().setLevel(data['log_level'])

    if 'sys_path' in data:
        sys.path = data['sys_path']

    if 'sys_argv' in data:
        sys.argv = data['sys_argv']

    if 'dir' in data:
        os.chdir(data['dir'])

    if 'orig_dir' in data:
        process.ORIGINAL_DIR = data['orig_dir']

    if 'main_path' in data:
        # XXX (ncoghlan): The following code makes several bogus
        # assumptions regarding the relationship between __file__
        # and a module's real name. See PEP 302 and issue #10845
        main_path = data['main_path']
        main_name = os.path.splitext(os.path.basename(main_path))[0]
        if main_name == '__init__':
            main_name = os.path.basename(os.path.dirname(main_path))

        if main_name == '__main__':
            main_module = sys.modules['__main__']
            main_module.__file__ = main_path
        elif main_name != 'ipython':
            # Main modules not actually called __main__.py may
            # contain additional code that should still be executed
            import imp

            if main_path is None:
                dirs = None
            elif os.path.basename(main_path).startswith('__init__.py'):
                dirs = [os.path.dirname(os.path.dirname(main_path))]
            else:
                dirs = [os.path.dirname(main_path)]

            assert main_name not in sys.modules, main_name
            sys.modules.pop('__mp_main__', None)
            file, path_name, etc = imp.find_module(main_name, dirs)
            try:
                # We should not do 'imp.load_module("__main__", ...)'
                # since that would execute 'if __name__ == "__main__"'
                # clauses, potentially causing a psuedo fork bomb.
                main_module = imp.load_module(
                    '__mp_main__', file, path_name, etc
                    )
            finally:
                if file:
                    file.close()

            sys.modules['__main__'] = sys.modules['__mp_main__'] = main_module<|MERGE_RESOLUTION|>--- conflicted
+++ resolved
@@ -110,18 +110,10 @@
 
         def poll(self, flag=os.WNOHANG):
             if self.returncode is None:
-<<<<<<< HEAD
-                try:
-                    pid, sts = os.waitpid(self.pid, flag)
-                except OSError:
-                    # Child process not yet created. See #1731717
-                    # e.errno == errno.ECHILD == 10
-                    return None
-=======
                 while True:
                     try:
                         pid, sts = os.waitpid(self.pid, flag)
-                    except os.error as e:
+                    except OSError as e:
                         if e.errno == errno.EINTR:
                             continue
                         # Child process not yet created. See #1731717
@@ -129,7 +121,6 @@
                         return None
                     else:
                         break
->>>>>>> 5b8a3242
                 if pid == self.pid:
                     if os.WIFSIGNALED(sts):
                         self.returncode = -os.WTERMSIG(sts)
