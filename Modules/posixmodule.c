
/* POSIX module implementation */

/* This file is also used for Windows NT/MS-Win.  In that case the
   module actually calls itself 'nt', not 'posix', and a few
   functions are either unimplemented or implemented differently.  The source
   assumes that for Windows NT, the macro 'MS_WINDOWS' is defined independent
   of the compiler used.  Different compilers define their own feature
   test macro, e.g. '_MSC_VER'. */



#ifdef __APPLE__
   /*
    * Step 1 of support for weak-linking a number of symbols existing on
    * OSX 10.4 and later, see the comment in the #ifdef __APPLE__ block
    * at the end of this file for more information.
    */
#  pragma weak lchown
#  pragma weak statvfs
#  pragma weak fstatvfs

#endif /* __APPLE__ */

#define PY_SSIZE_T_CLEAN

#include "Python.h"
#include "structmember.h"
#ifndef MS_WINDOWS
#include "posixmodule.h"
#else
#include "winreparse.h"
#endif

<<<<<<< HEAD
/* On android API level 21, 'AT_EACCESS' is not declared although
 * HAVE_FACCESSAT is defined. */
#ifdef __ANDROID__
#undef HAVE_FACCESSAT
#endif
=======
#include <stdio.h>  /* needed for ctermid() */
>>>>>>> fa76eeec

#ifdef __cplusplus
extern "C" {
#endif

PyDoc_STRVAR(posix__doc__,
"This module provides access to operating system functionality that is\n\
standardized by the C Standard and the POSIX standard (a thinly\n\
disguised Unix interface).  Refer to the library manual and\n\
corresponding Unix manual entries for more information on calls.");


#ifdef HAVE_SYS_UIO_H
#include <sys/uio.h>
#endif

#ifdef HAVE_SYS_TYPES_H
#include <sys/types.h>
#endif /* HAVE_SYS_TYPES_H */

#ifdef HAVE_SYS_STAT_H
#include <sys/stat.h>
#endif /* HAVE_SYS_STAT_H */

#ifdef HAVE_SYS_WAIT_H
#include <sys/wait.h>           /* For WNOHANG */
#endif

#ifdef HAVE_SIGNAL_H
#include <signal.h>
#endif

#ifdef HAVE_FCNTL_H
#include <fcntl.h>
#endif /* HAVE_FCNTL_H */

#ifdef HAVE_GRP_H
#include <grp.h>
#endif

#ifdef HAVE_SYSEXITS_H
#include <sysexits.h>
#endif /* HAVE_SYSEXITS_H */

#ifdef HAVE_SYS_LOADAVG_H
#include <sys/loadavg.h>
#endif

#ifdef HAVE_LANGINFO_H
#include <langinfo.h>
#endif

#ifdef HAVE_SYS_SENDFILE_H
#include <sys/sendfile.h>
#endif

#ifdef HAVE_SCHED_H
#include <sched.h>
#endif

#if !defined(CPU_ALLOC) && defined(HAVE_SCHED_SETAFFINITY)
#undef HAVE_SCHED_SETAFFINITY
#endif

#if defined(HAVE_SYS_XATTR_H) && defined(__GLIBC__) && !defined(__FreeBSD_kernel__) && !defined(__GNU__)
#define USE_XATTRS
#endif

#ifdef USE_XATTRS
#include <sys/xattr.h>
#endif

#if defined(__FreeBSD__) || defined(__DragonFly__) || defined(__APPLE__)
#ifdef HAVE_SYS_SOCKET_H
#include <sys/socket.h>
#endif
#endif

#ifdef HAVE_DLFCN_H
#include <dlfcn.h>
#endif

#ifdef __hpux
#include <sys/mpctl.h>
#endif

#if defined(__DragonFly__) || \
    defined(__OpenBSD__)   || \
    defined(__FreeBSD__)   || \
    defined(__NetBSD__)    || \
    defined(__APPLE__)
#include <sys/sysctl.h>
#endif

#if defined(MS_WINDOWS)
#  define TERMSIZE_USE_CONIO
#elif defined(HAVE_SYS_IOCTL_H)
#  include <sys/ioctl.h>
#  if defined(HAVE_TERMIOS_H)
#    include <termios.h>
#  endif
#  if defined(TIOCGWINSZ)
#    define TERMSIZE_USE_IOCTL
#  endif
#endif /* MS_WINDOWS */

/* Various compilers have only certain posix functions */
/* XXX Gosh I wish these were all moved into pyconfig.h */
#if defined(__WATCOMC__) && !defined(__QNX__)           /* Watcom compiler */
#define HAVE_OPENDIR    1
#define HAVE_SYSTEM     1
#include <process.h>
#else
#ifdef _MSC_VER         /* Microsoft compiler */
#define HAVE_GETPPID    1
#define HAVE_GETLOGIN   1
#define HAVE_SPAWNV     1
#define HAVE_EXECV      1
#define HAVE_PIPE       1
#define HAVE_SYSTEM     1
#define HAVE_CWAIT      1
#define HAVE_FSYNC      1
#define fsync _commit
#else
/* Unix functions that the configure script doesn't check for */
#define HAVE_EXECV      1
#define HAVE_FORK       1
#if defined(__USLC__) && defined(__SCO_VERSION__)       /* SCO UDK Compiler */
#define HAVE_FORK1      1
#endif
#define HAVE_GETEGID    1
#define HAVE_GETEUID    1
#define HAVE_GETGID     1
#define HAVE_GETPPID    1
#define HAVE_GETUID     1
#define HAVE_KILL       1
#define HAVE_OPENDIR    1
#define HAVE_PIPE       1
#define HAVE_SYSTEM     1
#define HAVE_WAIT       1
#define HAVE_TTYNAME    1
#endif  /* _MSC_VER */
#endif  /* ! __WATCOMC__ || __QNX__ */


/*[clinic input]
# one of the few times we lie about this name!
module os
[clinic start generated code]*/
/*[clinic end generated code: output=da39a3ee5e6b4b0d input=94a0f0f978acae17]*/

#ifndef _MSC_VER

#if defined(__sgi)&&_COMPILER_VERSION>=700
/* declare ctermid_r if compiling with MIPSPro 7.x in ANSI C mode
   (default) */
extern char        *ctermid_r(char *);
#endif

#ifndef HAVE_UNISTD_H
#if defined(PYCC_VACPP)
extern int mkdir(char *);
#else
#if ( defined(__WATCOMC__) || defined(_MSC_VER) ) && !defined(__QNX__)
extern int mkdir(const char *);
#else
extern int mkdir(const char *, mode_t);
#endif
#endif
#if defined(__IBMC__) || defined(__IBMCPP__)
extern int chdir(char *);
extern int rmdir(char *);
#else
extern int chdir(const char *);
extern int rmdir(const char *);
#endif
extern int chmod(const char *, mode_t);
/*#ifdef HAVE_FCHMOD
extern int fchmod(int, mode_t);
#endif*/
/*#ifdef HAVE_LCHMOD
extern int lchmod(const char *, mode_t);
#endif*/
extern int chown(const char *, uid_t, gid_t);
extern char *getcwd(char *, int);
extern char *strerror(int);
extern int link(const char *, const char *);
extern int rename(const char *, const char *);
extern int stat(const char *, struct stat *);
extern int unlink(const char *);
#ifdef HAVE_SYMLINK
extern int symlink(const char *, const char *);
#endif /* HAVE_SYMLINK */
#ifdef HAVE_LSTAT
extern int lstat(const char *, struct stat *);
#endif /* HAVE_LSTAT */
#endif /* !HAVE_UNISTD_H */

#endif /* !_MSC_VER */

#ifdef HAVE_UTIME_H
#include <utime.h>
#endif /* HAVE_UTIME_H */

#ifdef HAVE_SYS_UTIME_H
#include <sys/utime.h>
#define HAVE_UTIME_H /* pretend we do for the rest of this file */
#endif /* HAVE_SYS_UTIME_H */

#ifdef HAVE_SYS_TIMES_H
#include <sys/times.h>
#endif /* HAVE_SYS_TIMES_H */

#ifdef HAVE_SYS_PARAM_H
#include <sys/param.h>
#endif /* HAVE_SYS_PARAM_H */

#ifdef HAVE_SYS_UTSNAME_H
#include <sys/utsname.h>
#endif /* HAVE_SYS_UTSNAME_H */

#ifdef HAVE_DIRENT_H
#include <dirent.h>
#define NAMLEN(dirent) strlen((dirent)->d_name)
#else
#if defined(__WATCOMC__) && !defined(__QNX__)
#include <direct.h>
#define NAMLEN(dirent) strlen((dirent)->d_name)
#else
#define dirent direct
#define NAMLEN(dirent) (dirent)->d_namlen
#endif
#ifdef HAVE_SYS_NDIR_H
#include <sys/ndir.h>
#endif
#ifdef HAVE_SYS_DIR_H
#include <sys/dir.h>
#endif
#ifdef HAVE_NDIR_H
#include <ndir.h>
#endif
#endif

#ifdef _MSC_VER
#ifdef HAVE_DIRECT_H
#include <direct.h>
#endif
#ifdef HAVE_IO_H
#include <io.h>
#endif
#ifdef HAVE_PROCESS_H
#include <process.h>
#endif
#ifndef VOLUME_NAME_DOS
#define VOLUME_NAME_DOS 0x0
#endif
#ifndef VOLUME_NAME_NT
#define VOLUME_NAME_NT  0x2
#endif
#ifndef IO_REPARSE_TAG_SYMLINK
#define IO_REPARSE_TAG_SYMLINK (0xA000000CL)
#endif
#ifndef IO_REPARSE_TAG_MOUNT_POINT
#define IO_REPARSE_TAG_MOUNT_POINT (0xA0000003L)
#endif
#include "osdefs.h"
#include <malloc.h>
#include <windows.h>
#include <shellapi.h>   /* for ShellExecute() */
#include <lmcons.h>     /* for UNLEN */
#ifdef SE_CREATE_SYMBOLIC_LINK_NAME /* Available starting with Vista */
#define HAVE_SYMLINK
static int win32_can_symlink = 0;
#endif
#endif /* _MSC_VER */

#ifndef MAXPATHLEN
#if defined(PATH_MAX) && PATH_MAX > 1024
#define MAXPATHLEN PATH_MAX
#else
#define MAXPATHLEN 1024
#endif
#endif /* MAXPATHLEN */

#ifdef UNION_WAIT
/* Emulate some macros on systems that have a union instead of macros */

#ifndef WIFEXITED
#define WIFEXITED(u_wait) (!(u_wait).w_termsig && !(u_wait).w_coredump)
#endif

#ifndef WEXITSTATUS
#define WEXITSTATUS(u_wait) (WIFEXITED(u_wait)?((u_wait).w_retcode):-1)
#endif

#ifndef WTERMSIG
#define WTERMSIG(u_wait) ((u_wait).w_termsig)
#endif

#define WAIT_TYPE union wait
#define WAIT_STATUS_INT(s) (s.w_status)

#else /* !UNION_WAIT */
#define WAIT_TYPE int
#define WAIT_STATUS_INT(s) (s)
#endif /* UNION_WAIT */

/* Don't use the "_r" form if we don't need it (also, won't have a
   prototype for it, at least on Solaris -- maybe others as well?). */
#if defined(HAVE_CTERMID_R) && defined(WITH_THREAD)
#define USE_CTERMID_R
#endif

/* choose the appropriate stat and fstat functions and return structs */
#undef STAT
#undef FSTAT
#undef STRUCT_STAT
#ifdef MS_WINDOWS
#       define STAT win32_stat
#       define LSTAT win32_lstat
#       define FSTAT _Py_fstat_noraise
#       define STRUCT_STAT struct _Py_stat_struct
#else
#       define STAT stat
#       define LSTAT lstat
#       define FSTAT fstat
#       define STRUCT_STAT struct stat
#endif

#if defined(MAJOR_IN_MKDEV)
#include <sys/mkdev.h>
#else
#if defined(MAJOR_IN_SYSMACROS)
#include <sys/sysmacros.h>
#endif
#if defined(HAVE_MKNOD) && defined(HAVE_SYS_MKDEV_H)
#include <sys/mkdev.h>
#endif
#endif

#define DWORD_MAX 4294967295U

#ifdef MS_WINDOWS
#define INITFUNC PyInit_nt
#define MODNAME "nt"
#else
#define INITFUNC PyInit_posix
#define MODNAME "posix"
#endif

#ifdef MS_WINDOWS
/* defined in fileutils.c */
PyAPI_FUNC(void) _Py_time_t_to_FILE_TIME(time_t, int, FILETIME *);
PyAPI_FUNC(void) _Py_attribute_data_to_stat(BY_HANDLE_FILE_INFORMATION *,
                                            ULONG, struct _Py_stat_struct *);
#endif

#ifdef MS_WINDOWS
static int
win32_warn_bytes_api()
{
    return PyErr_WarnEx(PyExc_DeprecationWarning,
        "The Windows bytes API has been deprecated, "
        "use Unicode filenames instead",
        1);
}
#endif


#ifndef MS_WINDOWS
PyObject *
_PyLong_FromUid(uid_t uid)
{
    if (uid == (uid_t)-1)
        return PyLong_FromLong(-1);
    return PyLong_FromUnsignedLong(uid);
}

PyObject *
_PyLong_FromGid(gid_t gid)
{
    if (gid == (gid_t)-1)
        return PyLong_FromLong(-1);
    return PyLong_FromUnsignedLong(gid);
}

int
_Py_Uid_Converter(PyObject *obj, void *p)
{
    uid_t uid;
    PyObject *index;
    int overflow;
    long result;
    unsigned long uresult;

    index = PyNumber_Index(obj);
    if (index == NULL) {
        PyErr_Format(PyExc_TypeError,
                     "uid should be integer, not %.200s",
                     Py_TYPE(obj)->tp_name);
        return 0;
    }

    /*
     * Handling uid_t is complicated for two reasons:
     *  * Although uid_t is (always?) unsigned, it still
     *    accepts -1.
     *  * We don't know its size in advance--it may be
     *    bigger than an int, or it may be smaller than
     *    a long.
     *
     * So a bit of defensive programming is in order.
     * Start with interpreting the value passed
     * in as a signed long and see if it works.
     */

    result = PyLong_AsLongAndOverflow(index, &overflow);

    if (!overflow) {
        uid = (uid_t)result;

        if (result == -1) {
            if (PyErr_Occurred())
                goto fail;
            /* It's a legitimate -1, we're done. */
            goto success;
        }

        /* Any other negative number is disallowed. */
        if (result < 0)
            goto underflow;

        /* Ensure the value wasn't truncated. */
        if (sizeof(uid_t) < sizeof(long) &&
            (long)uid != result)
            goto underflow;
        goto success;
    }

    if (overflow < 0)
        goto underflow;

    /*
     * Okay, the value overflowed a signed long.  If it
     * fits in an *unsigned* long, it may still be okay,
     * as uid_t may be unsigned long on this platform.
     */
    uresult = PyLong_AsUnsignedLong(index);
    if (PyErr_Occurred()) {
        if (PyErr_ExceptionMatches(PyExc_OverflowError))
            goto overflow;
        goto fail;
    }

    uid = (uid_t)uresult;

    /*
     * If uid == (uid_t)-1, the user actually passed in ULONG_MAX,
     * but this value would get interpreted as (uid_t)-1  by chown
     * and its siblings.   That's not what the user meant!  So we
     * throw an overflow exception instead.   (We already
     * handled a real -1 with PyLong_AsLongAndOverflow() above.)
     */
    if (uid == (uid_t)-1)
        goto overflow;

    /* Ensure the value wasn't truncated. */
    if (sizeof(uid_t) < sizeof(long) &&
        (unsigned long)uid != uresult)
        goto overflow;
    /* fallthrough */

success:
    Py_DECREF(index);
    *(uid_t *)p = uid;
    return 1;

underflow:
    PyErr_SetString(PyExc_OverflowError,
                    "uid is less than minimum");
    goto fail;

overflow:
    PyErr_SetString(PyExc_OverflowError,
                    "uid is greater than maximum");
    /* fallthrough */

fail:
    Py_DECREF(index);
    return 0;
}

int
_Py_Gid_Converter(PyObject *obj, void *p)
{
    gid_t gid;
    PyObject *index;
    int overflow;
    long result;
    unsigned long uresult;

    index = PyNumber_Index(obj);
    if (index == NULL) {
        PyErr_Format(PyExc_TypeError,
                     "gid should be integer, not %.200s",
                     Py_TYPE(obj)->tp_name);
        return 0;
    }

    /*
     * Handling gid_t is complicated for two reasons:
     *  * Although gid_t is (always?) unsigned, it still
     *    accepts -1.
     *  * We don't know its size in advance--it may be
     *    bigger than an int, or it may be smaller than
     *    a long.
     *
     * So a bit of defensive programming is in order.
     * Start with interpreting the value passed
     * in as a signed long and see if it works.
     */

    result = PyLong_AsLongAndOverflow(index, &overflow);

    if (!overflow) {
        gid = (gid_t)result;

        if (result == -1) {
            if (PyErr_Occurred())
                goto fail;
            /* It's a legitimate -1, we're done. */
            goto success;
        }

        /* Any other negative number is disallowed. */
        if (result < 0) {
            goto underflow;
        }

        /* Ensure the value wasn't truncated. */
        if (sizeof(gid_t) < sizeof(long) &&
            (long)gid != result)
            goto underflow;
        goto success;
    }

    if (overflow < 0)
        goto underflow;

    /*
     * Okay, the value overflowed a signed long.  If it
     * fits in an *unsigned* long, it may still be okay,
     * as gid_t may be unsigned long on this platform.
     */
    uresult = PyLong_AsUnsignedLong(index);
    if (PyErr_Occurred()) {
        if (PyErr_ExceptionMatches(PyExc_OverflowError))
            goto overflow;
        goto fail;
    }

    gid = (gid_t)uresult;

    /*
     * If gid == (gid_t)-1, the user actually passed in ULONG_MAX,
     * but this value would get interpreted as (gid_t)-1  by chown
     * and its siblings.   That's not what the user meant!  So we
     * throw an overflow exception instead.   (We already
     * handled a real -1 with PyLong_AsLongAndOverflow() above.)
     */
    if (gid == (gid_t)-1)
        goto overflow;

    /* Ensure the value wasn't truncated. */
    if (sizeof(gid_t) < sizeof(long) &&
        (unsigned long)gid != uresult)
        goto overflow;
    /* fallthrough */

success:
    Py_DECREF(index);
    *(gid_t *)p = gid;
    return 1;

underflow:
    PyErr_SetString(PyExc_OverflowError,
                    "gid is less than minimum");
    goto fail;

overflow:
    PyErr_SetString(PyExc_OverflowError,
                    "gid is greater than maximum");
    /* fallthrough */

fail:
    Py_DECREF(index);
    return 0;
}
#endif /* MS_WINDOWS */


#ifdef HAVE_LONG_LONG
#  define _PyLong_FromDev PyLong_FromLongLong
#else
#  define _PyLong_FromDev PyLong_FromLong
#endif


#if defined(HAVE_MKNOD) && defined(HAVE_MAKEDEV)
static int
_Py_Dev_Converter(PyObject *obj, void *p)
{
#ifdef HAVE_LONG_LONG
    *((dev_t *)p) = PyLong_AsUnsignedLongLong(obj);
#else
    *((dev_t *)p) = PyLong_AsUnsignedLong(obj);
#endif
    if (PyErr_Occurred())
        return 0;
    return 1;
}
#endif /* HAVE_MKNOD && HAVE_MAKEDEV */


#ifdef AT_FDCWD
/*
 * Why the (int) cast?  Solaris 10 defines AT_FDCWD as 0xffd19553 (-3041965);
 * without the int cast, the value gets interpreted as uint (4291925331),
 * which doesn't play nicely with all the initializer lines in this file that
 * look like this:
 *      int dir_fd = DEFAULT_DIR_FD;
 */
#define DEFAULT_DIR_FD (int)AT_FDCWD
#else
#define DEFAULT_DIR_FD (-100)
#endif

static int
_fd_converter(PyObject *o, int *p)
{
    int overflow;
    long long_value;

    PyObject *index = PyNumber_Index(o);
    if (index == NULL) {
        return 0;
    }

    assert(PyLong_Check(index));
    long_value = PyLong_AsLongAndOverflow(index, &overflow);
    Py_DECREF(index);
    assert(!PyErr_Occurred());
    if (overflow > 0 || long_value > INT_MAX) {
        PyErr_SetString(PyExc_OverflowError,
                        "fd is greater than maximum");
        return 0;
    }
    if (overflow < 0 || long_value < INT_MIN) {
        PyErr_SetString(PyExc_OverflowError,
                        "fd is less than minimum");
        return 0;
    }

    *p = (int)long_value;
    return 1;
}

static int
dir_fd_converter(PyObject *o, void *p)
{
    if (o == Py_None) {
        *(int *)p = DEFAULT_DIR_FD;
        return 1;
    }
    else if (PyIndex_Check(o)) {
        return _fd_converter(o, (int *)p);
    }
    else {
        PyErr_Format(PyExc_TypeError,
                     "argument should be integer or None, not %.200s",
                     Py_TYPE(o)->tp_name);
        return 0;
    }
}


/*
 * A PyArg_ParseTuple "converter" function
 * that handles filesystem paths in the manner
 * preferred by the os module.
 *
 * path_converter accepts (Unicode) strings and their
 * subclasses, and bytes and their subclasses.  What
 * it does with the argument depends on the platform:
 *
 *   * On Windows, if we get a (Unicode) string we
 *     extract the wchar_t * and return it; if we get
 *     bytes we extract the char * and return that.
 *
 *   * On all other platforms, strings are encoded
 *     to bytes using PyUnicode_FSConverter, then we
 *     extract the char * from the bytes object and
 *     return that.
 *
 * path_converter also optionally accepts signed
 * integers (representing open file descriptors) instead
 * of path strings.
 *
 * Input fields:
 *   path.nullable
 *     If nonzero, the path is permitted to be None.
 *   path.allow_fd
 *     If nonzero, the path is permitted to be a file handle
 *     (a signed int) instead of a string.
 *   path.function_name
 *     If non-NULL, path_converter will use that as the name
 *     of the function in error messages.
 *     (If path.function_name is NULL it omits the function name.)
 *   path.argument_name
 *     If non-NULL, path_converter will use that as the name
 *     of the parameter in error messages.
 *     (If path.argument_name is NULL it uses "path".)
 *
 * Output fields:
 *   path.wide
 *     Points to the path if it was expressed as Unicode
 *     and was not encoded.  (Only used on Windows.)
 *   path.narrow
 *     Points to the path if it was expressed as bytes,
 *     or it was Unicode and was encoded to bytes.
 *   path.fd
 *     Contains a file descriptor if path.accept_fd was true
 *     and the caller provided a signed integer instead of any
 *     sort of string.
 *
 *     WARNING: if your "path" parameter is optional, and is
 *     unspecified, path_converter will never get called.
 *     So if you set allow_fd, you *MUST* initialize path.fd = -1
 *     yourself!
 *   path.length
 *     The length of the path in characters, if specified as
 *     a string.
 *   path.object
 *     The original object passed in.
 *   path.cleanup
 *     For internal use only.  May point to a temporary object.
 *     (Pay no attention to the man behind the curtain.)
 *
 *   At most one of path.wide or path.narrow will be non-NULL.
 *   If path was None and path.nullable was set,
 *     or if path was an integer and path.allow_fd was set,
 *     both path.wide and path.narrow will be NULL
 *     and path.length will be 0.
 *
 *   path_converter takes care to not write to the path_t
 *   unless it's successful.  However it must reset the
 *   "cleanup" field each time it's called.
 *
 * Use as follows:
 *      path_t path;
 *      memset(&path, 0, sizeof(path));
 *      PyArg_ParseTuple(args, "O&", path_converter, &path);
 *      // ... use values from path ...
 *      path_cleanup(&path);
 *
 * (Note that if PyArg_Parse fails you don't need to call
 * path_cleanup().  However it is safe to do so.)
 */
typedef struct {
    const char *function_name;
    const char *argument_name;
    int nullable;
    int allow_fd;
    const wchar_t *wide;
    const char *narrow;
    int fd;
    Py_ssize_t length;
    PyObject *object;
    PyObject *cleanup;
} path_t;

#define PATH_T_INITIALIZE(function_name, argument_name, nullable, allow_fd) \
    {function_name, argument_name, nullable, allow_fd, NULL, NULL, -1, 0, NULL, NULL}

static void
path_cleanup(path_t *path) {
    if (path->cleanup) {
        Py_CLEAR(path->cleanup);
    }
}

static int
path_converter(PyObject *o, void *p)
{
    path_t *path = (path_t *)p;
    PyObject *bytes;
    Py_ssize_t length;
    const char *narrow;

#define FORMAT_EXCEPTION(exc, fmt) \
    PyErr_Format(exc, "%s%s" fmt, \
        path->function_name ? path->function_name : "", \
        path->function_name ? ": "                : "", \
        path->argument_name ? path->argument_name : "path")

    /* Py_CLEANUP_SUPPORTED support */
    if (o == NULL) {
        path_cleanup(path);
        return 1;
    }

    /* ensure it's always safe to call path_cleanup() */
    path->cleanup = NULL;

    if ((o == Py_None) && path->nullable) {
        path->wide = NULL;
        path->narrow = NULL;
        path->length = 0;
        path->object = o;
        path->fd = -1;
        return 1;
    }

    if (PyUnicode_Check(o)) {
#ifdef MS_WINDOWS
        const wchar_t *wide;

        wide = PyUnicode_AsUnicodeAndSize(o, &length);
        if (!wide) {
            return 0;
        }
        if (length > 32767) {
            FORMAT_EXCEPTION(PyExc_ValueError, "%s too long for Windows");
            return 0;
        }
        if (wcslen(wide) != length) {
            FORMAT_EXCEPTION(PyExc_ValueError, "embedded null character in %s");
            return 0;
        }

        path->wide = wide;
        path->narrow = NULL;
        path->length = length;
        path->object = o;
        path->fd = -1;
        return 1;
#else
        if (!PyUnicode_FSConverter(o, &bytes)) {
            return 0;
        }
#endif
    }
    else if (PyObject_CheckBuffer(o)) {
#ifdef MS_WINDOWS
        if (win32_warn_bytes_api()) {
            return 0;
        }
#endif
        bytes = PyBytes_FromObject(o);
        if (!bytes) {
            return 0;
        }
    }
    else if (path->allow_fd && PyIndex_Check(o)) {
        if (!_fd_converter(o, &path->fd)) {
            return 0;
        }
        path->wide = NULL;
        path->narrow = NULL;
        path->length = 0;
        path->object = o;
        return 1;
    }
    else {
        PyErr_Format(PyExc_TypeError, "%s%s%s should be %s, not %.200s",
            path->function_name ? path->function_name : "",
            path->function_name ? ": "                : "",
            path->argument_name ? path->argument_name : "path",
            path->allow_fd && path->nullable ? "string, bytes, integer or None" :
            path->allow_fd ? "string, bytes or integer" :
            path->nullable ? "string, bytes or None" :
                             "string or bytes",
            Py_TYPE(o)->tp_name);
        return 0;
    }

    length = PyBytes_GET_SIZE(bytes);
#ifdef MS_WINDOWS
    if (length > MAX_PATH-1) {
        FORMAT_EXCEPTION(PyExc_ValueError, "%s too long for Windows");
        Py_DECREF(bytes);
        return 0;
    }
#endif

    narrow = PyBytes_AS_STRING(bytes);
    if ((size_t)length != strlen(narrow)) {
        FORMAT_EXCEPTION(PyExc_ValueError, "embedded null character in %s");
        Py_DECREF(bytes);
        return 0;
    }

    path->wide = NULL;
    path->narrow = narrow;
    path->length = length;
    path->object = o;
    path->fd = -1;
    path->cleanup = bytes;
    return Py_CLEANUP_SUPPORTED;
}

static void
argument_unavailable_error(const char *function_name, const char *argument_name)
{
    PyErr_Format(PyExc_NotImplementedError,
        "%s%s%s unavailable on this platform",
        (function_name != NULL) ? function_name : "",
        (function_name != NULL) ? ": ": "",
        argument_name);
}

static int
dir_fd_unavailable(PyObject *o, void *p)
{
    int dir_fd;
    if (!dir_fd_converter(o, &dir_fd))
        return 0;
    if (dir_fd != DEFAULT_DIR_FD) {
        argument_unavailable_error(NULL, "dir_fd");
        return 0;
    }
    *(int *)p = dir_fd;
    return 1;
}

static int
fd_specified(const char *function_name, int fd)
{
    if (fd == -1)
        return 0;

    argument_unavailable_error(function_name, "fd");
    return 1;
}

static int
follow_symlinks_specified(const char *function_name, int follow_symlinks)
{
    if (follow_symlinks)
        return 0;

    argument_unavailable_error(function_name, "follow_symlinks");
    return 1;
}

static int
path_and_dir_fd_invalid(const char *function_name, path_t *path, int dir_fd)
{
    if (!path->narrow && !path->wide && (dir_fd != DEFAULT_DIR_FD)) {
        PyErr_Format(PyExc_ValueError,
                     "%s: can't specify dir_fd without matching path",
                     function_name);
        return 1;
    }
    return 0;
}

static int
dir_fd_and_fd_invalid(const char *function_name, int dir_fd, int fd)
{
    if ((dir_fd != DEFAULT_DIR_FD) && (fd != -1)) {
        PyErr_Format(PyExc_ValueError,
                     "%s: can't specify both dir_fd and fd",
                     function_name);
        return 1;
    }
    return 0;
}

static int
fd_and_follow_symlinks_invalid(const char *function_name, int fd,
                               int follow_symlinks)
{
    if ((fd > 0) && (!follow_symlinks)) {
        PyErr_Format(PyExc_ValueError,
                     "%s: cannot use fd and follow_symlinks together",
                     function_name);
        return 1;
    }
    return 0;
}

static int
dir_fd_and_follow_symlinks_invalid(const char *function_name, int dir_fd,
                                   int follow_symlinks)
{
    if ((dir_fd != DEFAULT_DIR_FD) && (!follow_symlinks)) {
        PyErr_Format(PyExc_ValueError,
                     "%s: cannot use dir_fd and follow_symlinks together",
                     function_name);
        return 1;
    }
    return 0;
}

#ifdef MS_WINDOWS
    typedef PY_LONG_LONG Py_off_t;
#else
    typedef off_t Py_off_t;
#endif

static int
Py_off_t_converter(PyObject *arg, void *addr)
{
#ifdef HAVE_LARGEFILE_SUPPORT
    *((Py_off_t *)addr) = PyLong_AsLongLong(arg);
#else
    *((Py_off_t *)addr) = PyLong_AsLong(arg);
#endif
    if (PyErr_Occurred())
        return 0;
    return 1;
}

static PyObject *
PyLong_FromPy_off_t(Py_off_t offset)
{
#ifdef HAVE_LARGEFILE_SUPPORT
    return PyLong_FromLongLong(offset);
#else
    return PyLong_FromLong(offset);
#endif
}


#if defined _MSC_VER && _MSC_VER >= 1400 && _MSC_VER < 1900
/* Legacy implementation of _PyVerify_fd_dup2 while transitioning to
 * MSVC 14.0. This should eventually be removed. (issue23524)
 */
#define IOINFO_L2E 5
#define IOINFO_ARRAYS 64
#define IOINFO_ARRAY_ELTS   (1 << IOINFO_L2E)
#define _NHANDLE_           (IOINFO_ARRAYS * IOINFO_ARRAY_ELTS)
#define _NO_CONSOLE_FILENO (intptr_t)-2

/* the special case of checking dup2.  The target fd must be in a sensible range */
static int
_PyVerify_fd_dup2(int fd1, int fd2)
{
    if (!_PyVerify_fd(fd1))
        return 0;
    if (fd2 == _NO_CONSOLE_FILENO)
        return 0;
    if ((unsigned)fd2 < _NHANDLE_)
        return 1;
    else
        return 0;
}
#else
#define _PyVerify_fd_dup2(fd1, fd2) (_PyVerify_fd(fd1) && (fd2) >= 0)
#endif

#ifdef MS_WINDOWS

static int
win32_get_reparse_tag(HANDLE reparse_point_handle, ULONG *reparse_tag)
{
    char target_buffer[MAXIMUM_REPARSE_DATA_BUFFER_SIZE];
    REPARSE_DATA_BUFFER *rdb = (REPARSE_DATA_BUFFER *)target_buffer;
    DWORD n_bytes_returned;

    if (0 == DeviceIoControl(
        reparse_point_handle,
        FSCTL_GET_REPARSE_POINT,
        NULL, 0, /* in buffer */
        target_buffer, sizeof(target_buffer),
        &n_bytes_returned,
        NULL)) /* we're not using OVERLAPPED_IO */
        return FALSE;

    if (reparse_tag)
        *reparse_tag = rdb->ReparseTag;

    return TRUE;
}

#endif /* MS_WINDOWS */

/* Return a dictionary corresponding to the POSIX environment table */
#if defined(WITH_NEXT_FRAMEWORK) || (defined(__APPLE__) && defined(Py_ENABLE_SHARED))
/* On Darwin/MacOSX a shared library or framework has no access to
** environ directly, we must obtain it with _NSGetEnviron(). See also
** man environ(7).
*/
#include <crt_externs.h>
static char **environ;
#elif !defined(_MSC_VER) && ( !defined(__WATCOMC__) || defined(__QNX__) )
extern char **environ;
#endif /* !_MSC_VER */

static PyObject *
convertenviron(void)
{
    PyObject *d;
#ifdef MS_WINDOWS
    wchar_t **e;
#else
    char **e;
#endif

    d = PyDict_New();
    if (d == NULL)
        return NULL;
#if defined(WITH_NEXT_FRAMEWORK) || (defined(__APPLE__) && defined(Py_ENABLE_SHARED))
    if (environ == NULL)
        environ = *_NSGetEnviron();
#endif
#ifdef MS_WINDOWS
    /* _wenviron must be initialized in this way if the program is started
       through main() instead of wmain(). */
    _wgetenv(L"");
    if (_wenviron == NULL)
        return d;
    /* This part ignores errors */
    for (e = _wenviron; *e != NULL; e++) {
        PyObject *k;
        PyObject *v;
        const wchar_t *p = wcschr(*e, L'=');
        if (p == NULL)
            continue;
        k = PyUnicode_FromWideChar(*e, (Py_ssize_t)(p-*e));
        if (k == NULL) {
            PyErr_Clear();
            continue;
        }
        v = PyUnicode_FromWideChar(p+1, wcslen(p+1));
        if (v == NULL) {
            PyErr_Clear();
            Py_DECREF(k);
            continue;
        }
        if (PyDict_GetItem(d, k) == NULL) {
            if (PyDict_SetItem(d, k, v) != 0)
                PyErr_Clear();
        }
        Py_DECREF(k);
        Py_DECREF(v);
    }
#else
    if (environ == NULL)
        return d;
    /* This part ignores errors */
    for (e = environ; *e != NULL; e++) {
        PyObject *k;
        PyObject *v;
        const char *p = strchr(*e, '=');
        if (p == NULL)
            continue;
        k = PyBytes_FromStringAndSize(*e, (int)(p-*e));
        if (k == NULL) {
            PyErr_Clear();
            continue;
        }
        v = PyBytes_FromStringAndSize(p+1, strlen(p+1));
        if (v == NULL) {
            PyErr_Clear();
            Py_DECREF(k);
            continue;
        }
        if (PyDict_GetItem(d, k) == NULL) {
            if (PyDict_SetItem(d, k, v) != 0)
                PyErr_Clear();
        }
        Py_DECREF(k);
        Py_DECREF(v);
    }
#endif
    return d;
}

/* Set a POSIX-specific error from errno, and return NULL */

static PyObject *
posix_error(void)
{
    return PyErr_SetFromErrno(PyExc_OSError);
}

#ifdef MS_WINDOWS
static PyObject *
win32_error(const char* function, const char* filename)
{
    /* XXX We should pass the function name along in the future.
       (winreg.c also wants to pass the function name.)
       This would however require an additional param to the
       Windows error object, which is non-trivial.
    */
    errno = GetLastError();
    if (filename)
        return PyErr_SetFromWindowsErrWithFilename(errno, filename);
    else
        return PyErr_SetFromWindowsErr(errno);
}

static PyObject *
win32_error_object(const char* function, PyObject* filename)
{
    /* XXX - see win32_error for comments on 'function' */
    errno = GetLastError();
    if (filename)
        return PyErr_SetExcFromWindowsErrWithFilenameObject(
                    PyExc_OSError,
                    errno,
                    filename);
    else
        return PyErr_SetFromWindowsErr(errno);
}

#endif /* MS_WINDOWS */

static PyObject *
path_error(path_t *path)
{
#ifdef MS_WINDOWS
    return PyErr_SetExcFromWindowsErrWithFilenameObject(PyExc_OSError,
                                                        0, path->object);
#else
    return PyErr_SetFromErrnoWithFilenameObject(PyExc_OSError, path->object);
#endif
}


static PyObject *
path_error2(path_t *path, path_t *path2)
{
#ifdef MS_WINDOWS
    return PyErr_SetExcFromWindowsErrWithFilenameObjects(PyExc_OSError,
            0, path->object, path2->object);
#else
    return PyErr_SetFromErrnoWithFilenameObjects(PyExc_OSError,
        path->object, path2->object);
#endif
}


/* POSIX generic methods */

static int
fildes_converter(PyObject *o, void *p)
{
    int fd;
    int *pointer = (int *)p;
    fd = PyObject_AsFileDescriptor(o);
    if (fd < 0)
        return 0;
    *pointer = fd;
    return 1;
}

static PyObject *
posix_fildes_fd(int fd, int (*func)(int))
{
    int res;
    int async_err = 0;

    if (!_PyVerify_fd(fd))
        return posix_error();

    do {
        Py_BEGIN_ALLOW_THREADS
        _Py_BEGIN_SUPPRESS_IPH
        res = (*func)(fd);
        _Py_END_SUPPRESS_IPH
        Py_END_ALLOW_THREADS
    } while (res != 0 && errno == EINTR && !(async_err = PyErr_CheckSignals()));
    if (res != 0)
        return (!async_err) ? posix_error() : NULL;
    Py_RETURN_NONE;
}


#ifdef MS_WINDOWS
/* This is a reimplementation of the C library's chdir function,
   but one that produces Win32 errors instead of DOS error codes.
   chdir is essentially a wrapper around SetCurrentDirectory; however,
   it also needs to set "magic" environment variables indicating
   the per-drive current directory, which are of the form =<drive>: */
static BOOL __stdcall
win32_chdir(LPCSTR path)
{
    char new_path[MAX_PATH];
    int result;
    char env[4] = "=x:";

    if(!SetCurrentDirectoryA(path))
        return FALSE;
    result = GetCurrentDirectoryA(Py_ARRAY_LENGTH(new_path), new_path);
    if (!result)
        return FALSE;
    /* In the ANSI API, there should not be any paths longer
       than MAX_PATH-1 (not including the final null character). */
    assert(result < Py_ARRAY_LENGTH(new_path));
    if (strncmp(new_path, "\\\\", 2) == 0 ||
        strncmp(new_path, "//", 2) == 0)
        /* UNC path, nothing to do. */
        return TRUE;
    env[1] = new_path[0];
    return SetEnvironmentVariableA(env, new_path);
}

/* The Unicode version differs from the ANSI version
   since the current directory might exceed MAX_PATH characters */
static BOOL __stdcall
win32_wchdir(LPCWSTR path)
{
    wchar_t path_buf[MAX_PATH], *new_path = path_buf;
    int result;
    wchar_t env[4] = L"=x:";

    if(!SetCurrentDirectoryW(path))
        return FALSE;
    result = GetCurrentDirectoryW(Py_ARRAY_LENGTH(path_buf), new_path);
    if (!result)
        return FALSE;
    if (result > Py_ARRAY_LENGTH(path_buf)) {
        new_path = PyMem_RawMalloc(result * sizeof(wchar_t));
        if (!new_path) {
            SetLastError(ERROR_OUTOFMEMORY);
            return FALSE;
        }
        result = GetCurrentDirectoryW(result, new_path);
        if (!result) {
            PyMem_RawFree(new_path);
            return FALSE;
        }
    }
    if (wcsncmp(new_path, L"\\\\", 2) == 0 ||
        wcsncmp(new_path, L"//", 2) == 0)
        /* UNC path, nothing to do. */
        return TRUE;
    env[1] = new_path[0];
    result = SetEnvironmentVariableW(env, new_path);
    if (new_path != path_buf)
        PyMem_RawFree(new_path);
    return result;
}
#endif

#ifdef MS_WINDOWS
/* The CRT of Windows has a number of flaws wrt. its stat() implementation:
   - time stamps are restricted to second resolution
   - file modification times suffer from forth-and-back conversions between
     UTC and local time
   Therefore, we implement our own stat, based on the Win32 API directly.
*/
#define HAVE_STAT_NSEC 1
#define HAVE_STRUCT_STAT_ST_FILE_ATTRIBUTES 1

static BOOL
attributes_from_dir(LPCSTR pszFile, BY_HANDLE_FILE_INFORMATION *info, ULONG *reparse_tag)
{
    HANDLE hFindFile;
    WIN32_FIND_DATAA FileData;
    hFindFile = FindFirstFileA(pszFile, &FileData);
    if (hFindFile == INVALID_HANDLE_VALUE)
        return FALSE;
    FindClose(hFindFile);
    memset(info, 0, sizeof(*info));
    *reparse_tag = 0;
    info->dwFileAttributes = FileData.dwFileAttributes;
    info->ftCreationTime   = FileData.ftCreationTime;
    info->ftLastAccessTime = FileData.ftLastAccessTime;
    info->ftLastWriteTime  = FileData.ftLastWriteTime;
    info->nFileSizeHigh    = FileData.nFileSizeHigh;
    info->nFileSizeLow     = FileData.nFileSizeLow;
/*  info->nNumberOfLinks   = 1; */
    if (FileData.dwFileAttributes & FILE_ATTRIBUTE_REPARSE_POINT)
        *reparse_tag = FileData.dwReserved0;
    return TRUE;
}

static void
find_data_to_file_info_w(WIN32_FIND_DATAW *pFileData,
                         BY_HANDLE_FILE_INFORMATION *info,
                         ULONG *reparse_tag)
{
    memset(info, 0, sizeof(*info));
    info->dwFileAttributes = pFileData->dwFileAttributes;
    info->ftCreationTime   = pFileData->ftCreationTime;
    info->ftLastAccessTime = pFileData->ftLastAccessTime;
    info->ftLastWriteTime  = pFileData->ftLastWriteTime;
    info->nFileSizeHigh    = pFileData->nFileSizeHigh;
    info->nFileSizeLow     = pFileData->nFileSizeLow;
/*  info->nNumberOfLinks   = 1; */
    if (pFileData->dwFileAttributes & FILE_ATTRIBUTE_REPARSE_POINT)
        *reparse_tag = pFileData->dwReserved0;
    else
        *reparse_tag = 0;
}

static BOOL
attributes_from_dir_w(LPCWSTR pszFile, BY_HANDLE_FILE_INFORMATION *info, ULONG *reparse_tag)
{
    HANDLE hFindFile;
    WIN32_FIND_DATAW FileData;
    hFindFile = FindFirstFileW(pszFile, &FileData);
    if (hFindFile == INVALID_HANDLE_VALUE)
        return FALSE;
    FindClose(hFindFile);
    find_data_to_file_info_w(&FileData, info, reparse_tag);
    return TRUE;
}

static BOOL
get_target_path(HANDLE hdl, wchar_t **target_path)
{
    int buf_size, result_length;
    wchar_t *buf;

    /* We have a good handle to the target, use it to determine
       the target path name (then we'll call lstat on it). */
    buf_size = GetFinalPathNameByHandleW(hdl, 0, 0,
                                         VOLUME_NAME_DOS);
    if(!buf_size)
        return FALSE;

    buf = (wchar_t *)PyMem_RawMalloc((buf_size + 1) * sizeof(wchar_t));
    if (!buf) {
        SetLastError(ERROR_OUTOFMEMORY);
        return FALSE;
    }

    result_length = GetFinalPathNameByHandleW(hdl,
                       buf, buf_size, VOLUME_NAME_DOS);

    if(!result_length) {
        PyMem_RawFree(buf);
        return FALSE;
    }

    if(!CloseHandle(hdl)) {
        PyMem_RawFree(buf);
        return FALSE;
    }

    buf[result_length] = 0;

    *target_path = buf;
    return TRUE;
}

static int
win32_xstat_impl_w(const wchar_t *path, struct _Py_stat_struct *result,
                   BOOL traverse);
static int
win32_xstat_impl(const char *path, struct _Py_stat_struct *result,
                 BOOL traverse)
{
    int code;
    HANDLE hFile, hFile2;
    BY_HANDLE_FILE_INFORMATION info;
    ULONG reparse_tag = 0;
    wchar_t *target_path;
    const char *dot;

    hFile = CreateFileA(
        path,
        FILE_READ_ATTRIBUTES, /* desired access */
        0, /* share mode */
        NULL, /* security attributes */
        OPEN_EXISTING,
        /* FILE_FLAG_BACKUP_SEMANTICS is required to open a directory */
        /* FILE_FLAG_OPEN_REPARSE_POINT does not follow the symlink.
           Because of this, calls like GetFinalPathNameByHandle will return
           the symlink path again and not the actual final path. */
        FILE_ATTRIBUTE_NORMAL|FILE_FLAG_BACKUP_SEMANTICS|
            FILE_FLAG_OPEN_REPARSE_POINT,
        NULL);

    if (hFile == INVALID_HANDLE_VALUE) {
        /* Either the target doesn't exist, or we don't have access to
           get a handle to it. If the former, we need to return an error.
           If the latter, we can use attributes_from_dir. */
        if (GetLastError() != ERROR_SHARING_VIOLATION)
            return -1;
        /* Could not get attributes on open file. Fall back to
           reading the directory. */
        if (!attributes_from_dir(path, &info, &reparse_tag))
            /* Very strange. This should not fail now */
            return -1;
        if (info.dwFileAttributes & FILE_ATTRIBUTE_REPARSE_POINT) {
            if (traverse) {
                /* Should traverse, but could not open reparse point handle */
                SetLastError(ERROR_SHARING_VIOLATION);
                return -1;
            }
        }
    } else {
        if (!GetFileInformationByHandle(hFile, &info)) {
            CloseHandle(hFile);
            return -1;
        }
        if (info.dwFileAttributes & FILE_ATTRIBUTE_REPARSE_POINT) {
            if (!win32_get_reparse_tag(hFile, &reparse_tag))
                return -1;

            /* Close the outer open file handle now that we're about to
               reopen it with different flags. */
            if (!CloseHandle(hFile))
                return -1;

            if (traverse) {
                /* In order to call GetFinalPathNameByHandle we need to open
                   the file without the reparse handling flag set. */
                hFile2 = CreateFileA(
                           path, FILE_READ_ATTRIBUTES, FILE_SHARE_READ,
                           NULL, OPEN_EXISTING,
                           FILE_ATTRIBUTE_NORMAL|FILE_FLAG_BACKUP_SEMANTICS,
                           NULL);
                if (hFile2 == INVALID_HANDLE_VALUE)
                    return -1;

                if (!get_target_path(hFile2, &target_path))
                    return -1;

                code = win32_xstat_impl_w(target_path, result, FALSE);
                PyMem_RawFree(target_path);
                return code;
            }
        } else
            CloseHandle(hFile);
    }
    _Py_attribute_data_to_stat(&info, reparse_tag, result);

    /* Set S_IEXEC if it is an .exe, .bat, ... */
    dot = strrchr(path, '.');
    if (dot) {
        if (stricmp(dot, ".bat") == 0 || stricmp(dot, ".cmd") == 0 ||
            stricmp(dot, ".exe") == 0 || stricmp(dot, ".com") == 0)
            result->st_mode |= 0111;
    }
    return 0;
}

static int
win32_xstat_impl_w(const wchar_t *path, struct _Py_stat_struct *result,
                   BOOL traverse)
{
    int code;
    HANDLE hFile, hFile2;
    BY_HANDLE_FILE_INFORMATION info;
    ULONG reparse_tag = 0;
    wchar_t *target_path;
    const wchar_t *dot;

    hFile = CreateFileW(
        path,
        FILE_READ_ATTRIBUTES, /* desired access */
        0, /* share mode */
        NULL, /* security attributes */
        OPEN_EXISTING,
        /* FILE_FLAG_BACKUP_SEMANTICS is required to open a directory */
        /* FILE_FLAG_OPEN_REPARSE_POINT does not follow the symlink.
           Because of this, calls like GetFinalPathNameByHandle will return
           the symlink path again and not the actual final path. */
        FILE_ATTRIBUTE_NORMAL|FILE_FLAG_BACKUP_SEMANTICS|
            FILE_FLAG_OPEN_REPARSE_POINT,
        NULL);

    if (hFile == INVALID_HANDLE_VALUE) {
        /* Either the target doesn't exist, or we don't have access to
           get a handle to it. If the former, we need to return an error.
           If the latter, we can use attributes_from_dir. */
        if (GetLastError() != ERROR_SHARING_VIOLATION)
            return -1;
        /* Could not get attributes on open file. Fall back to
           reading the directory. */
        if (!attributes_from_dir_w(path, &info, &reparse_tag))
            /* Very strange. This should not fail now */
            return -1;
        if (info.dwFileAttributes & FILE_ATTRIBUTE_REPARSE_POINT) {
            if (traverse) {
                /* Should traverse, but could not open reparse point handle */
                SetLastError(ERROR_SHARING_VIOLATION);
                return -1;
            }
        }
    } else {
        if (!GetFileInformationByHandle(hFile, &info)) {
            CloseHandle(hFile);
            return -1;
        }
        if (info.dwFileAttributes & FILE_ATTRIBUTE_REPARSE_POINT) {
            if (!win32_get_reparse_tag(hFile, &reparse_tag))
                return -1;

            /* Close the outer open file handle now that we're about to
               reopen it with different flags. */
            if (!CloseHandle(hFile))
                return -1;

            if (traverse) {
                /* In order to call GetFinalPathNameByHandle we need to open
                   the file without the reparse handling flag set. */
                hFile2 = CreateFileW(
                           path, FILE_READ_ATTRIBUTES, FILE_SHARE_READ,
                           NULL, OPEN_EXISTING,
                           FILE_ATTRIBUTE_NORMAL|FILE_FLAG_BACKUP_SEMANTICS,
                           NULL);
                if (hFile2 == INVALID_HANDLE_VALUE)
                    return -1;

                if (!get_target_path(hFile2, &target_path))
                    return -1;

                code = win32_xstat_impl_w(target_path, result, FALSE);
                PyMem_RawFree(target_path);
                return code;
            }
        } else
            CloseHandle(hFile);
    }
    _Py_attribute_data_to_stat(&info, reparse_tag, result);

    /* Set S_IEXEC if it is an .exe, .bat, ... */
    dot = wcsrchr(path, '.');
    if (dot) {
        if (_wcsicmp(dot, L".bat") == 0 || _wcsicmp(dot, L".cmd") == 0 ||
            _wcsicmp(dot, L".exe") == 0 || _wcsicmp(dot, L".com") == 0)
            result->st_mode |= 0111;
    }
    return 0;
}

static int
win32_xstat(const char *path, struct _Py_stat_struct *result, BOOL traverse)
{
    /* Protocol violation: we explicitly clear errno, instead of
       setting it to a POSIX error. Callers should use GetLastError. */
    int code = win32_xstat_impl(path, result, traverse);
    errno = 0;
    return code;
}

static int
win32_xstat_w(const wchar_t *path, struct _Py_stat_struct *result, BOOL traverse)
{
    /* Protocol violation: we explicitly clear errno, instead of
       setting it to a POSIX error. Callers should use GetLastError. */
    int code = win32_xstat_impl_w(path, result, traverse);
    errno = 0;
    return code;
}
/* About the following functions: win32_lstat_w, win32_stat, win32_stat_w

   In Posix, stat automatically traverses symlinks and returns the stat
   structure for the target.  In Windows, the equivalent GetFileAttributes by
   default does not traverse symlinks and instead returns attributes for
   the symlink.

   Therefore, win32_lstat will get the attributes traditionally, and
   win32_stat will first explicitly resolve the symlink target and then will
   call win32_lstat on that result.

   The _w represent Unicode equivalents of the aforementioned ANSI functions. */

static int
win32_lstat(const char* path, struct _Py_stat_struct *result)
{
    return win32_xstat(path, result, FALSE);
}

static int
win32_lstat_w(const wchar_t* path, struct _Py_stat_struct *result)
{
    return win32_xstat_w(path, result, FALSE);
}

static int
win32_stat(const char* path, struct _Py_stat_struct *result)
{
    return win32_xstat(path, result, TRUE);
}

static int
win32_stat_w(const wchar_t* path, struct _Py_stat_struct *result)
{
    return win32_xstat_w(path, result, TRUE);
}

#endif /* MS_WINDOWS */

PyDoc_STRVAR(stat_result__doc__,
"stat_result: Result from stat, fstat, or lstat.\n\n\
This object may be accessed either as a tuple of\n\
  (mode, ino, dev, nlink, uid, gid, size, atime, mtime, ctime)\n\
or via the attributes st_mode, st_ino, st_dev, st_nlink, st_uid, and so on.\n\
\n\
Posix/windows: If your platform supports st_blksize, st_blocks, st_rdev,\n\
or st_flags, they are available as attributes only.\n\
\n\
See os.stat for more information.");

static PyStructSequence_Field stat_result_fields[] = {
    {"st_mode",    "protection bits"},
    {"st_ino",     "inode"},
    {"st_dev",     "device"},
    {"st_nlink",   "number of hard links"},
    {"st_uid",     "user ID of owner"},
    {"st_gid",     "group ID of owner"},
    {"st_size",    "total size, in bytes"},
    /* The NULL is replaced with PyStructSequence_UnnamedField later. */
    {NULL,   "integer time of last access"},
    {NULL,   "integer time of last modification"},
    {NULL,   "integer time of last change"},
    {"st_atime",   "time of last access"},
    {"st_mtime",   "time of last modification"},
    {"st_ctime",   "time of last change"},
    {"st_atime_ns",   "time of last access in nanoseconds"},
    {"st_mtime_ns",   "time of last modification in nanoseconds"},
    {"st_ctime_ns",   "time of last change in nanoseconds"},
#ifdef HAVE_STRUCT_STAT_ST_BLKSIZE
    {"st_blksize", "blocksize for filesystem I/O"},
#endif
#ifdef HAVE_STRUCT_STAT_ST_BLOCKS
    {"st_blocks",  "number of blocks allocated"},
#endif
#ifdef HAVE_STRUCT_STAT_ST_RDEV
    {"st_rdev",    "device type (if inode device)"},
#endif
#ifdef HAVE_STRUCT_STAT_ST_FLAGS
    {"st_flags",   "user defined flags for file"},
#endif
#ifdef HAVE_STRUCT_STAT_ST_GEN
    {"st_gen",    "generation number"},
#endif
#ifdef HAVE_STRUCT_STAT_ST_BIRTHTIME
    {"st_birthtime",   "time of creation"},
#endif
#ifdef HAVE_STRUCT_STAT_ST_FILE_ATTRIBUTES
    {"st_file_attributes", "Windows file attribute bits"},
#endif
    {0}
};

#ifdef HAVE_STRUCT_STAT_ST_BLKSIZE
#define ST_BLKSIZE_IDX 16
#else
#define ST_BLKSIZE_IDX 15
#endif

#ifdef HAVE_STRUCT_STAT_ST_BLOCKS
#define ST_BLOCKS_IDX (ST_BLKSIZE_IDX+1)
#else
#define ST_BLOCKS_IDX ST_BLKSIZE_IDX
#endif

#ifdef HAVE_STRUCT_STAT_ST_RDEV
#define ST_RDEV_IDX (ST_BLOCKS_IDX+1)
#else
#define ST_RDEV_IDX ST_BLOCKS_IDX
#endif

#ifdef HAVE_STRUCT_STAT_ST_FLAGS
#define ST_FLAGS_IDX (ST_RDEV_IDX+1)
#else
#define ST_FLAGS_IDX ST_RDEV_IDX
#endif

#ifdef HAVE_STRUCT_STAT_ST_GEN
#define ST_GEN_IDX (ST_FLAGS_IDX+1)
#else
#define ST_GEN_IDX ST_FLAGS_IDX
#endif

#ifdef HAVE_STRUCT_STAT_ST_BIRTHTIME
#define ST_BIRTHTIME_IDX (ST_GEN_IDX+1)
#else
#define ST_BIRTHTIME_IDX ST_GEN_IDX
#endif

#ifdef HAVE_STRUCT_STAT_ST_FILE_ATTRIBUTES
#define ST_FILE_ATTRIBUTES_IDX (ST_BIRTHTIME_IDX+1)
#else
#define ST_FILE_ATTRIBUTES_IDX ST_BIRTHTIME_IDX
#endif

static PyStructSequence_Desc stat_result_desc = {
    "stat_result", /* name */
    stat_result__doc__, /* doc */
    stat_result_fields,
    10
};

PyDoc_STRVAR(statvfs_result__doc__,
"statvfs_result: Result from statvfs or fstatvfs.\n\n\
This object may be accessed either as a tuple of\n\
  (bsize, frsize, blocks, bfree, bavail, files, ffree, favail, flag, namemax),\n\
or via the attributes f_bsize, f_frsize, f_blocks, f_bfree, and so on.\n\
\n\
See os.statvfs for more information.");

static PyStructSequence_Field statvfs_result_fields[] = {
    {"f_bsize",  },
    {"f_frsize", },
    {"f_blocks", },
    {"f_bfree",  },
    {"f_bavail", },
    {"f_files",  },
    {"f_ffree",  },
    {"f_favail", },
    {"f_flag",   },
    {"f_namemax",},
    {0}
};

static PyStructSequence_Desc statvfs_result_desc = {
    "statvfs_result", /* name */
    statvfs_result__doc__, /* doc */
    statvfs_result_fields,
    10
};

#if defined(HAVE_WAITID) && !defined(__APPLE__)
PyDoc_STRVAR(waitid_result__doc__,
"waitid_result: Result from waitid.\n\n\
This object may be accessed either as a tuple of\n\
  (si_pid, si_uid, si_signo, si_status, si_code),\n\
or via the attributes si_pid, si_uid, and so on.\n\
\n\
See os.waitid for more information.");

static PyStructSequence_Field waitid_result_fields[] = {
    {"si_pid",  },
    {"si_uid", },
    {"si_signo", },
    {"si_status",  },
    {"si_code", },
    {0}
};

static PyStructSequence_Desc waitid_result_desc = {
    "waitid_result", /* name */
    waitid_result__doc__, /* doc */
    waitid_result_fields,
    5
};
static PyTypeObject WaitidResultType;
#endif

static int initialized;
static PyTypeObject StatResultType;
static PyTypeObject StatVFSResultType;
#if defined(HAVE_SCHED_SETPARAM) || defined(HAVE_SCHED_SETSCHEDULER)
static PyTypeObject SchedParamType;
#endif
static newfunc structseq_new;

static PyObject *
statresult_new(PyTypeObject *type, PyObject *args, PyObject *kwds)
{
    PyStructSequence *result;
    int i;

    result = (PyStructSequence*)structseq_new(type, args, kwds);
    if (!result)
        return NULL;
    /* If we have been initialized from a tuple,
       st_?time might be set to None. Initialize it
       from the int slots.  */
    for (i = 7; i <= 9; i++) {
        if (result->ob_item[i+3] == Py_None) {
            Py_DECREF(Py_None);
            Py_INCREF(result->ob_item[i]);
            result->ob_item[i+3] = result->ob_item[i];
        }
    }
    return (PyObject*)result;
}



/* If true, st_?time is float. */
static int _stat_float_times = 1;

PyDoc_STRVAR(stat_float_times__doc__,
"stat_float_times([newval]) -> oldval\n\n\
Determine whether os.[lf]stat represents time stamps as float objects.\n\
\n\
If value is True, future calls to stat() return floats; if it is False,\n\
future calls return ints.\n\
If value is omitted, return the current setting.\n");

/* AC 3.5: the public default value should be None, not ready for that yet */
static PyObject*
stat_float_times(PyObject* self, PyObject *args)
{
    int newval = -1;
    if (!PyArg_ParseTuple(args, "|i:stat_float_times", &newval))
        return NULL;
    if (PyErr_WarnEx(PyExc_DeprecationWarning,
                     "stat_float_times() is deprecated",
                     1))
        return NULL;
    if (newval == -1)
        /* Return old value */
        return PyBool_FromLong(_stat_float_times);
    _stat_float_times = newval;
    Py_INCREF(Py_None);
    return Py_None;
}

static PyObject *billion = NULL;

static void
fill_time(PyObject *v, int index, time_t sec, unsigned long nsec)
{
    PyObject *s = _PyLong_FromTime_t(sec);
    PyObject *ns_fractional = PyLong_FromUnsignedLong(nsec);
    PyObject *s_in_ns = NULL;
    PyObject *ns_total = NULL;
    PyObject *float_s = NULL;

    if (!(s && ns_fractional))
        goto exit;

    s_in_ns = PyNumber_Multiply(s, billion);
    if (!s_in_ns)
        goto exit;

    ns_total = PyNumber_Add(s_in_ns, ns_fractional);
    if (!ns_total)
        goto exit;

    if (_stat_float_times) {
        float_s = PyFloat_FromDouble(sec + 1e-9*nsec);
        if (!float_s)
            goto exit;
    }
    else {
        float_s = s;
        Py_INCREF(float_s);
    }

    PyStructSequence_SET_ITEM(v, index, s);
    PyStructSequence_SET_ITEM(v, index+3, float_s);
    PyStructSequence_SET_ITEM(v, index+6, ns_total);
    s = NULL;
    float_s = NULL;
    ns_total = NULL;
exit:
    Py_XDECREF(s);
    Py_XDECREF(ns_fractional);
    Py_XDECREF(s_in_ns);
    Py_XDECREF(ns_total);
    Py_XDECREF(float_s);
}

/* pack a system stat C structure into the Python stat tuple
   (used by posix_stat() and posix_fstat()) */
static PyObject*
_pystat_fromstructstat(STRUCT_STAT *st)
{
    unsigned long ansec, mnsec, cnsec;
    PyObject *v = PyStructSequence_New(&StatResultType);
    if (v == NULL)
        return NULL;

    PyStructSequence_SET_ITEM(v, 0, PyLong_FromLong((long)st->st_mode));
#ifdef HAVE_LARGEFILE_SUPPORT
    PyStructSequence_SET_ITEM(v, 1,
                              PyLong_FromLongLong((PY_LONG_LONG)st->st_ino));
#else
    PyStructSequence_SET_ITEM(v, 1, PyLong_FromLong((long)st->st_ino));
#endif
#ifdef MS_WINDOWS
    PyStructSequence_SET_ITEM(v, 2, PyLong_FromUnsignedLong(st->st_dev));
#else
    PyStructSequence_SET_ITEM(v, 2, _PyLong_FromDev(st->st_dev));
#endif
    PyStructSequence_SET_ITEM(v, 3, PyLong_FromLong((long)st->st_nlink));
#if defined(MS_WINDOWS)
    PyStructSequence_SET_ITEM(v, 4, PyLong_FromLong(0));
    PyStructSequence_SET_ITEM(v, 5, PyLong_FromLong(0));
#else
    PyStructSequence_SET_ITEM(v, 4, _PyLong_FromUid(st->st_uid));
    PyStructSequence_SET_ITEM(v, 5, _PyLong_FromGid(st->st_gid));
#endif
#ifdef HAVE_LARGEFILE_SUPPORT
    PyStructSequence_SET_ITEM(v, 6,
                              PyLong_FromLongLong((PY_LONG_LONG)st->st_size));
#else
    PyStructSequence_SET_ITEM(v, 6, PyLong_FromLong(st->st_size));
#endif

#if defined(HAVE_STAT_TV_NSEC)
    ansec = st->st_atim.tv_nsec;
    mnsec = st->st_mtim.tv_nsec;
    cnsec = st->st_ctim.tv_nsec;
#elif defined(HAVE_STAT_TV_NSEC2)
    ansec = st->st_atimespec.tv_nsec;
    mnsec = st->st_mtimespec.tv_nsec;
    cnsec = st->st_ctimespec.tv_nsec;
#elif defined(HAVE_STAT_NSEC)
    ansec = st->st_atime_nsec;
    mnsec = st->st_mtime_nsec;
    cnsec = st->st_ctime_nsec;
#else
    ansec = mnsec = cnsec = 0;
#endif
    fill_time(v, 7, st->st_atime, ansec);
    fill_time(v, 8, st->st_mtime, mnsec);
    fill_time(v, 9, st->st_ctime, cnsec);

#ifdef HAVE_STRUCT_STAT_ST_BLKSIZE
    PyStructSequence_SET_ITEM(v, ST_BLKSIZE_IDX,
                              PyLong_FromLong((long)st->st_blksize));
#endif
#ifdef HAVE_STRUCT_STAT_ST_BLOCKS
    PyStructSequence_SET_ITEM(v, ST_BLOCKS_IDX,
                              PyLong_FromLong((long)st->st_blocks));
#endif
#ifdef HAVE_STRUCT_STAT_ST_RDEV
    PyStructSequence_SET_ITEM(v, ST_RDEV_IDX,
                              PyLong_FromLong((long)st->st_rdev));
#endif
#ifdef HAVE_STRUCT_STAT_ST_GEN
    PyStructSequence_SET_ITEM(v, ST_GEN_IDX,
                              PyLong_FromLong((long)st->st_gen));
#endif
#ifdef HAVE_STRUCT_STAT_ST_BIRTHTIME
    {
      PyObject *val;
      unsigned long bsec,bnsec;
      bsec = (long)st->st_birthtime;
#ifdef HAVE_STAT_TV_NSEC2
      bnsec = st->st_birthtimespec.tv_nsec;
#else
      bnsec = 0;
#endif
      if (_stat_float_times) {
        val = PyFloat_FromDouble(bsec + 1e-9*bnsec);
      } else {
        val = PyLong_FromLong((long)bsec);
      }
      PyStructSequence_SET_ITEM(v, ST_BIRTHTIME_IDX,
                                val);
    }
#endif
#ifdef HAVE_STRUCT_STAT_ST_FLAGS
    PyStructSequence_SET_ITEM(v, ST_FLAGS_IDX,
                              PyLong_FromLong((long)st->st_flags));
#endif
#ifdef HAVE_STRUCT_STAT_ST_FILE_ATTRIBUTES
    PyStructSequence_SET_ITEM(v, ST_FILE_ATTRIBUTES_IDX,
                              PyLong_FromUnsignedLong(st->st_file_attributes));
#endif

    if (PyErr_Occurred()) {
        Py_DECREF(v);
        return NULL;
    }

    return v;
}

/* POSIX methods */


static PyObject *
posix_do_stat(const char *function_name, path_t *path,
              int dir_fd, int follow_symlinks)
{
    STRUCT_STAT st;
    int result;

#if !defined(MS_WINDOWS) && !defined(HAVE_FSTATAT) && !defined(HAVE_LSTAT)
    if (follow_symlinks_specified(function_name, follow_symlinks))
        return NULL;
#endif

    if (path_and_dir_fd_invalid("stat", path, dir_fd) ||
        dir_fd_and_fd_invalid("stat", dir_fd, path->fd) ||
        fd_and_follow_symlinks_invalid("stat", path->fd, follow_symlinks))
        return NULL;

    Py_BEGIN_ALLOW_THREADS
    if (path->fd != -1)
        result = FSTAT(path->fd, &st);
    else
#ifdef MS_WINDOWS
    if (path->wide) {
        if (follow_symlinks)
            result = win32_stat_w(path->wide, &st);
        else
            result = win32_lstat_w(path->wide, &st);
    }
    else
#endif
#if defined(HAVE_LSTAT) || defined(MS_WINDOWS)
    if ((!follow_symlinks) && (dir_fd == DEFAULT_DIR_FD))
        result = LSTAT(path->narrow, &st);
    else
#endif
#ifdef HAVE_FSTATAT
    if ((dir_fd != DEFAULT_DIR_FD) || !follow_symlinks)
        result = fstatat(dir_fd, path->narrow, &st,
                         follow_symlinks ? 0 : AT_SYMLINK_NOFOLLOW);
    else
#endif
        result = STAT(path->narrow, &st);
    Py_END_ALLOW_THREADS

    if (result != 0) {
        return path_error(path);
    }

    return _pystat_fromstructstat(&st);
}

/*[python input]

for s in """

FACCESSAT
FCHMODAT
FCHOWNAT
FSTATAT
LINKAT
MKDIRAT
MKFIFOAT
MKNODAT
OPENAT
READLINKAT
SYMLINKAT
UNLINKAT

""".strip().split():
    s = s.strip()
    print("""
#ifdef HAVE_{s}
    #define {s}_DIR_FD_CONVERTER dir_fd_converter
#else
    #define {s}_DIR_FD_CONVERTER dir_fd_unavailable
#endif
""".rstrip().format(s=s))

for s in """

FCHDIR
FCHMOD
FCHOWN
FDOPENDIR
FEXECVE
FPATHCONF
FSTATVFS
FTRUNCATE

""".strip().split():
    s = s.strip()
    print("""
#ifdef HAVE_{s}
    #define PATH_HAVE_{s} 1
#else
    #define PATH_HAVE_{s} 0
#endif

""".rstrip().format(s=s))
[python start generated code]*/

#ifdef HAVE_FACCESSAT
    #define FACCESSAT_DIR_FD_CONVERTER dir_fd_converter
#else
    #define FACCESSAT_DIR_FD_CONVERTER dir_fd_unavailable
#endif

#ifdef HAVE_FCHMODAT
    #define FCHMODAT_DIR_FD_CONVERTER dir_fd_converter
#else
    #define FCHMODAT_DIR_FD_CONVERTER dir_fd_unavailable
#endif

#ifdef HAVE_FCHOWNAT
    #define FCHOWNAT_DIR_FD_CONVERTER dir_fd_converter
#else
    #define FCHOWNAT_DIR_FD_CONVERTER dir_fd_unavailable
#endif

#ifdef HAVE_FSTATAT
    #define FSTATAT_DIR_FD_CONVERTER dir_fd_converter
#else
    #define FSTATAT_DIR_FD_CONVERTER dir_fd_unavailable
#endif

#ifdef HAVE_LINKAT
    #define LINKAT_DIR_FD_CONVERTER dir_fd_converter
#else
    #define LINKAT_DIR_FD_CONVERTER dir_fd_unavailable
#endif

#ifdef HAVE_MKDIRAT
    #define MKDIRAT_DIR_FD_CONVERTER dir_fd_converter
#else
    #define MKDIRAT_DIR_FD_CONVERTER dir_fd_unavailable
#endif

#ifdef HAVE_MKFIFOAT
    #define MKFIFOAT_DIR_FD_CONVERTER dir_fd_converter
#else
    #define MKFIFOAT_DIR_FD_CONVERTER dir_fd_unavailable
#endif

#ifdef HAVE_MKNODAT
    #define MKNODAT_DIR_FD_CONVERTER dir_fd_converter
#else
    #define MKNODAT_DIR_FD_CONVERTER dir_fd_unavailable
#endif

#ifdef HAVE_OPENAT
    #define OPENAT_DIR_FD_CONVERTER dir_fd_converter
#else
    #define OPENAT_DIR_FD_CONVERTER dir_fd_unavailable
#endif

#ifdef HAVE_READLINKAT
    #define READLINKAT_DIR_FD_CONVERTER dir_fd_converter
#else
    #define READLINKAT_DIR_FD_CONVERTER dir_fd_unavailable
#endif

#ifdef HAVE_SYMLINKAT
    #define SYMLINKAT_DIR_FD_CONVERTER dir_fd_converter
#else
    #define SYMLINKAT_DIR_FD_CONVERTER dir_fd_unavailable
#endif

#ifdef HAVE_UNLINKAT
    #define UNLINKAT_DIR_FD_CONVERTER dir_fd_converter
#else
    #define UNLINKAT_DIR_FD_CONVERTER dir_fd_unavailable
#endif

#ifdef HAVE_FCHDIR
    #define PATH_HAVE_FCHDIR 1
#else
    #define PATH_HAVE_FCHDIR 0
#endif

#ifdef HAVE_FCHMOD
    #define PATH_HAVE_FCHMOD 1
#else
    #define PATH_HAVE_FCHMOD 0
#endif

#ifdef HAVE_FCHOWN
    #define PATH_HAVE_FCHOWN 1
#else
    #define PATH_HAVE_FCHOWN 0
#endif

#ifdef HAVE_FDOPENDIR
    #define PATH_HAVE_FDOPENDIR 1
#else
    #define PATH_HAVE_FDOPENDIR 0
#endif

#ifdef HAVE_FEXECVE
    #define PATH_HAVE_FEXECVE 1
#else
    #define PATH_HAVE_FEXECVE 0
#endif

#ifdef HAVE_FPATHCONF
    #define PATH_HAVE_FPATHCONF 1
#else
    #define PATH_HAVE_FPATHCONF 0
#endif

#ifdef HAVE_FSTATVFS
    #define PATH_HAVE_FSTATVFS 1
#else
    #define PATH_HAVE_FSTATVFS 0
#endif

#ifdef HAVE_FTRUNCATE
    #define PATH_HAVE_FTRUNCATE 1
#else
    #define PATH_HAVE_FTRUNCATE 0
#endif
/*[python end generated code: output=4bd4f6f7d41267f1 input=80b4c890b6774ea5]*/

#ifdef MS_WINDOWS
    #undef PATH_HAVE_FTRUNCATE
    #define PATH_HAVE_FTRUNCATE 1
#endif

/*[python input]

class path_t_converter(CConverter):

    type = "path_t"
    impl_by_reference = True
    parse_by_reference = True

    converter = 'path_converter'

    def converter_init(self, *, allow_fd=False, nullable=False):
        # right now path_t doesn't support default values.
        # to support a default value, you'll need to override initialize().
        if self.default not in (unspecified, None):
            fail("Can't specify a default to the path_t converter!")

        if self.c_default not in (None, 'Py_None'):
            raise RuntimeError("Can't specify a c_default to the path_t converter!")

        self.nullable = nullable
        self.allow_fd = allow_fd

    def pre_render(self):
        def strify(value):
            if isinstance(value, str):
                return value
            return str(int(bool(value)))

        # add self.py_name here when merging with posixmodule conversion
        self.c_default = 'PATH_T_INITIALIZE("{}", "{}", {}, {})'.format(
            self.function.name,
            self.name,
            strify(self.nullable),
            strify(self.allow_fd),
            )

    def cleanup(self):
        return "path_cleanup(&" + self.name + ");\n"


class dir_fd_converter(CConverter):
    type = 'int'

    def converter_init(self, requires=None):
        if self.default in (unspecified, None):
            self.c_default = 'DEFAULT_DIR_FD'
        if isinstance(requires, str):
            self.converter = requires.upper() + '_DIR_FD_CONVERTER'
        else:
            self.converter = 'dir_fd_converter'

class fildes_converter(CConverter):
    type = 'int'
    converter = 'fildes_converter'

class uid_t_converter(CConverter):
    type = "uid_t"
    converter = '_Py_Uid_Converter'

class gid_t_converter(CConverter):
    type = "gid_t"
    converter = '_Py_Gid_Converter'

class dev_t_converter(CConverter):
    type = 'dev_t'
    converter = '_Py_Dev_Converter'

class dev_t_return_converter(unsigned_long_return_converter):
    type = 'dev_t'
    conversion_fn = '_PyLong_FromDev'
    unsigned_cast = '(dev_t)'

class FSConverter_converter(CConverter):
    type = 'PyObject *'
    converter = 'PyUnicode_FSConverter'
    def converter_init(self):
        if self.default is not unspecified:
            fail("FSConverter_converter does not support default values")
        self.c_default = 'NULL'

    def cleanup(self):
        return "Py_XDECREF(" + self.name + ");\n"

class pid_t_converter(CConverter):
    type = 'pid_t'
    format_unit = '" _Py_PARSE_PID "'

class idtype_t_converter(int_converter):
    type = 'idtype_t'

class id_t_converter(CConverter):
    type = 'id_t'
    format_unit = '" _Py_PARSE_PID "'

class Py_intptr_t_converter(CConverter):
    type = 'Py_intptr_t'
    format_unit = '" _Py_PARSE_INTPTR "'

class Py_off_t_converter(CConverter):
    type = 'Py_off_t'
    converter = 'Py_off_t_converter'

class Py_off_t_return_converter(long_return_converter):
    type = 'Py_off_t'
    conversion_fn = 'PyLong_FromPy_off_t'

class path_confname_converter(CConverter):
    type="int"
    converter="conv_path_confname"

class confstr_confname_converter(path_confname_converter):
    converter='conv_confstr_confname'

class sysconf_confname_converter(path_confname_converter):
    converter="conv_sysconf_confname"

class sched_param_converter(CConverter):
    type = 'struct sched_param'
    converter = 'convert_sched_param'
    impl_by_reference = True;

[python start generated code]*/
/*[python end generated code: output=da39a3ee5e6b4b0d input=affe68316f160401]*/

/*[clinic input]

os.stat

    path : path_t(allow_fd=True)
        Path to be examined; can be string, bytes, or open-file-descriptor int.

    *

    dir_fd : dir_fd(requires='fstatat') = None
        If not None, it should be a file descriptor open to a directory,
        and path should be a relative string; path will then be relative to
        that directory.

    follow_symlinks: bool = True
        If False, and the last element of the path is a symbolic link,
        stat will examine the symbolic link itself instead of the file
        the link points to.

Perform a stat system call on the given path.

dir_fd and follow_symlinks may not be implemented
  on your platform.  If they are unavailable, using them will raise a
  NotImplementedError.

It's an error to use dir_fd or follow_symlinks when specifying path as
  an open file descriptor.

[clinic start generated code]*/

static PyObject *
os_stat_impl(PyModuleDef *module, path_t *path, int dir_fd,
             int follow_symlinks)
/*[clinic end generated code: output=e4f7569f95d523ca input=099d356c306fa24a]*/
{
    return posix_do_stat("stat", path, dir_fd, follow_symlinks);
}


/*[clinic input]
os.lstat

    path : path_t

    *

    dir_fd : dir_fd(requires='fstatat') = None

Perform a stat system call on the given path, without following symbolic links.

Like stat(), but do not follow symbolic links.
Equivalent to stat(path, follow_symlinks=False).
[clinic start generated code]*/

static PyObject *
os_lstat_impl(PyModuleDef *module, path_t *path, int dir_fd)
/*[clinic end generated code: output=7a748e333fcb39bd input=0b7474765927b925]*/
{
    int follow_symlinks = 0;
    return posix_do_stat("lstat", path, dir_fd, follow_symlinks);
}


/*[clinic input]
os.access -> bool

    path: path_t(allow_fd=True)
        Path to be tested; can be string, bytes, or open-file-descriptor int.

    mode: int
        Operating-system mode bitfield.  Can be F_OK to test existence,
        or the inclusive-OR of R_OK, W_OK, and X_OK.

    *

    dir_fd : dir_fd(requires='faccessat') = None
        If not None, it should be a file descriptor open to a directory,
        and path should be relative; path will then be relative to that
        directory.

    effective_ids: bool = False
        If True, access will use the effective uid/gid instead of
        the real uid/gid.

    follow_symlinks: bool = True
        If False, and the last element of the path is a symbolic link,
        access will examine the symbolic link itself instead of the file
        the link points to.

Use the real uid/gid to test for access to a path.

{parameters}
dir_fd, effective_ids, and follow_symlinks may not be implemented
  on your platform.  If they are unavailable, using them will raise a
  NotImplementedError.

Note that most operations will use the effective uid/gid, therefore this
  routine can be used in a suid/sgid environment to test if the invoking user
  has the specified access to the path.

[clinic start generated code]*/

static int
os_access_impl(PyModuleDef *module, path_t *path, int mode, int dir_fd,
               int effective_ids, int follow_symlinks)
/*[clinic end generated code: output=abaa53340210088d input=b75a756797af45ec]*/
{
    int return_value;

#ifdef MS_WINDOWS
    DWORD attr;
#else
    int result;
#endif

#ifndef HAVE_FACCESSAT
    if (follow_symlinks_specified("access", follow_symlinks))
        return -1;

    if (effective_ids) {
        argument_unavailable_error("access", "effective_ids");
        return -1;
    }
#endif

#ifdef MS_WINDOWS
    Py_BEGIN_ALLOW_THREADS
    if (path->wide != NULL)
        attr = GetFileAttributesW(path->wide);
    else
        attr = GetFileAttributesA(path->narrow);
    Py_END_ALLOW_THREADS

    /*
     * Access is possible if
     *   * we didn't get a -1, and
     *     * write access wasn't requested,
     *     * or the file isn't read-only,
     *     * or it's a directory.
     * (Directories cannot be read-only on Windows.)
    */
    return_value = (attr != INVALID_FILE_ATTRIBUTES) &&
            (!(mode & 2) ||
            !(attr & FILE_ATTRIBUTE_READONLY) ||
            (attr & FILE_ATTRIBUTE_DIRECTORY));
#else

    Py_BEGIN_ALLOW_THREADS
#ifdef HAVE_FACCESSAT
    if ((dir_fd != DEFAULT_DIR_FD) ||
        effective_ids ||
        !follow_symlinks) {
        int flags = 0;
        if (!follow_symlinks)
            flags |= AT_SYMLINK_NOFOLLOW;
        if (effective_ids)
            flags |= AT_EACCESS;
        result = faccessat(dir_fd, path->narrow, mode, flags);
    }
    else
#endif
        result = access(path->narrow, mode);
    Py_END_ALLOW_THREADS
    return_value = !result;
#endif

    return return_value;
}

#ifndef F_OK
#define F_OK 0
#endif
#ifndef R_OK
#define R_OK 4
#endif
#ifndef W_OK
#define W_OK 2
#endif
#ifndef X_OK
#define X_OK 1
#endif


#ifdef HAVE_TTYNAME
/*[clinic input]
os.ttyname -> DecodeFSDefault

    fd: int
        Integer file descriptor handle.

    /

Return the name of the terminal device connected to 'fd'.
[clinic start generated code]*/

static char *
os_ttyname_impl(PyModuleDef *module, int fd)
/*[clinic end generated code: output=03ad3d5ccaef75c3 input=5f72ca83e76b3b45]*/
{
    char *ret;

    ret = ttyname(fd);
    if (ret == NULL)
        posix_error();
    return ret;
}
#endif

#ifdef HAVE_CTERMID
/*[clinic input]
os.ctermid

Return the name of the controlling terminal for this process.
[clinic start generated code]*/

static PyObject *
os_ctermid_impl(PyModuleDef *module)
/*[clinic end generated code: output=1b73788201e0aebd input=3b87fdd52556382d]*/
{
    char *ret;
    char buffer[L_ctermid];

#ifdef USE_CTERMID_R
    ret = ctermid_r(buffer);
#else
    ret = ctermid(buffer);
#endif
    if (ret == NULL)
        return posix_error();
    return PyUnicode_DecodeFSDefault(buffer);
}
#endif /* HAVE_CTERMID */


/*[clinic input]
os.chdir

    path: path_t(allow_fd='PATH_HAVE_FCHDIR')

Change the current working directory to the specified path.

path may always be specified as a string.
On some platforms, path may also be specified as an open file descriptor.
  If this functionality is unavailable, using it raises an exception.
[clinic start generated code]*/

static PyObject *
os_chdir_impl(PyModuleDef *module, path_t *path)
/*[clinic end generated code: output=7358e3a20fb5aa93 input=1a4a15b4d12cb15d]*/
{
    int result;

    Py_BEGIN_ALLOW_THREADS
#ifdef MS_WINDOWS
    if (path->wide)
        result = win32_wchdir(path->wide);
    else
        result = win32_chdir(path->narrow);
    result = !result; /* on unix, success = 0, on windows, success = !0 */
#else
#ifdef HAVE_FCHDIR
    if (path->fd != -1)
        result = fchdir(path->fd);
    else
#endif
        result = chdir(path->narrow);
#endif
    Py_END_ALLOW_THREADS

    if (result) {
        return path_error(path);
    }

    Py_RETURN_NONE;
}


#ifdef HAVE_FCHDIR
/*[clinic input]
os.fchdir

    fd: fildes

Change to the directory of the given file descriptor.

fd must be opened on a directory, not a file.
Equivalent to os.chdir(fd).

[clinic start generated code]*/

static PyObject *
os_fchdir_impl(PyModuleDef *module, int fd)
/*[clinic end generated code: output=361d30df6b2d3418 input=18e816479a2fa985]*/
{
    return posix_fildes_fd(fd, fchdir);
}
#endif /* HAVE_FCHDIR */


/*[clinic input]
os.chmod

    path: path_t(allow_fd='PATH_HAVE_FCHMOD')
        Path to be modified.  May always be specified as a str or bytes.
        On some platforms, path may also be specified as an open file descriptor.
        If this functionality is unavailable, using it raises an exception.

    mode: int
        Operating-system mode bitfield.

    *

    dir_fd : dir_fd(requires='fchmodat') = None
        If not None, it should be a file descriptor open to a directory,
        and path should be relative; path will then be relative to that
        directory.

    follow_symlinks: bool = True
        If False, and the last element of the path is a symbolic link,
        chmod will modify the symbolic link itself instead of the file
        the link points to.

Change the access permissions of a file.

It is an error to use dir_fd or follow_symlinks when specifying path as
  an open file descriptor.
dir_fd and follow_symlinks may not be implemented on your platform.
  If they are unavailable, using them will raise a NotImplementedError.

[clinic start generated code]*/

static PyObject *
os_chmod_impl(PyModuleDef *module, path_t *path, int mode, int dir_fd,
              int follow_symlinks)
/*[clinic end generated code: output=05e7f73b1a843ba2 input=7f1618e5e15cc196]*/
{
    int result;

#ifdef MS_WINDOWS
    DWORD attr;
#endif

#ifdef HAVE_FCHMODAT
    int fchmodat_nofollow_unsupported = 0;
#endif

#if !(defined(HAVE_FCHMODAT) || defined(HAVE_LCHMOD))
    if (follow_symlinks_specified("chmod", follow_symlinks))
        return NULL;
#endif

#ifdef MS_WINDOWS
    Py_BEGIN_ALLOW_THREADS
    if (path->wide)
        attr = GetFileAttributesW(path->wide);
    else
        attr = GetFileAttributesA(path->narrow);
    if (attr == INVALID_FILE_ATTRIBUTES)
        result = 0;
    else {
        if (mode & _S_IWRITE)
            attr &= ~FILE_ATTRIBUTE_READONLY;
        else
            attr |= FILE_ATTRIBUTE_READONLY;
        if (path->wide)
            result = SetFileAttributesW(path->wide, attr);
        else
            result = SetFileAttributesA(path->narrow, attr);
    }
    Py_END_ALLOW_THREADS

    if (!result) {
        return path_error(path);
    }
#else /* MS_WINDOWS */
    Py_BEGIN_ALLOW_THREADS
#ifdef HAVE_FCHMOD
    if (path->fd != -1)
        result = fchmod(path->fd, mode);
    else
#endif
#ifdef HAVE_LCHMOD
    if ((!follow_symlinks) && (dir_fd == DEFAULT_DIR_FD))
        result = lchmod(path->narrow, mode);
    else
#endif
#ifdef HAVE_FCHMODAT
    if ((dir_fd != DEFAULT_DIR_FD) || !follow_symlinks) {
        /*
         * fchmodat() doesn't currently support AT_SYMLINK_NOFOLLOW!
         * The documentation specifically shows how to use it,
         * and then says it isn't implemented yet.
         * (true on linux with glibc 2.15, and openindiana 3.x)
         *
         * Once it is supported, os.chmod will automatically
         * support dir_fd and follow_symlinks=False.  (Hopefully.)
         * Until then, we need to be careful what exception we raise.
         */
        result = fchmodat(dir_fd, path->narrow, mode,
                          follow_symlinks ? 0 : AT_SYMLINK_NOFOLLOW);
        /*
         * But wait!  We can't throw the exception without allowing threads,
         * and we can't do that in this nested scope.  (Macro trickery, sigh.)
         */
        fchmodat_nofollow_unsupported =
                         result &&
                         ((errno == ENOTSUP) || (errno == EOPNOTSUPP)) &&
                         !follow_symlinks;
    }
    else
#endif
        result = chmod(path->narrow, mode);
    Py_END_ALLOW_THREADS

    if (result) {
#ifdef HAVE_FCHMODAT
        if (fchmodat_nofollow_unsupported) {
            if (dir_fd != DEFAULT_DIR_FD)
                dir_fd_and_follow_symlinks_invalid("chmod",
                                                   dir_fd, follow_symlinks);
            else
                follow_symlinks_specified("chmod", follow_symlinks);
        }
        else
#endif
        return path_error(path);
    }
#endif

    Py_RETURN_NONE;
}


#ifdef HAVE_FCHMOD
/*[clinic input]
os.fchmod

    fd: int
    mode: int

Change the access permissions of the file given by file descriptor fd.

Equivalent to os.chmod(fd, mode).
[clinic start generated code]*/

static PyObject *
os_fchmod_impl(PyModuleDef *module, int fd, int mode)
/*[clinic end generated code: output=2ee31ca226d1ed33 input=8ab11975ca01ee5b]*/
{
    int res;
    int async_err = 0;

    do {
        Py_BEGIN_ALLOW_THREADS
        res = fchmod(fd, mode);
        Py_END_ALLOW_THREADS
    } while (res != 0 && errno == EINTR && !(async_err = PyErr_CheckSignals()));
    if (res != 0)
        return (!async_err) ? posix_error() : NULL;

    Py_RETURN_NONE;
}
#endif /* HAVE_FCHMOD */


#ifdef HAVE_LCHMOD
/*[clinic input]
os.lchmod

    path: path_t
    mode: int

Change the access permissions of a file, without following symbolic links.

If path is a symlink, this affects the link itself rather than the target.
Equivalent to chmod(path, mode, follow_symlinks=False)."
[clinic start generated code]*/

static PyObject *
os_lchmod_impl(PyModuleDef *module, path_t *path, int mode)
/*[clinic end generated code: output=7c0cc46588d89e46 input=90c5663c7465d24f]*/
{
    int res;
    Py_BEGIN_ALLOW_THREADS
    res = lchmod(path->narrow, mode);
    Py_END_ALLOW_THREADS
    if (res < 0) {
        path_error(path);
        return NULL;
    }
    Py_RETURN_NONE;
}
#endif /* HAVE_LCHMOD */


#ifdef HAVE_CHFLAGS
/*[clinic input]
os.chflags

    path: path_t
    flags: unsigned_long(bitwise=True)
    follow_symlinks: bool=True

Set file flags.

If follow_symlinks is False, and the last element of the path is a symbolic
  link, chflags will change flags on the symbolic link itself instead of the
  file the link points to.
follow_symlinks may not be implemented on your platform.  If it is
unavailable, using it will raise a NotImplementedError.

[clinic start generated code]*/

static PyObject *
os_chflags_impl(PyModuleDef *module, path_t *path, unsigned long flags,
                int follow_symlinks)
/*[clinic end generated code: output=ff2d6e73534a95b9 input=0327e29feb876236]*/
{
    int result;

#ifndef HAVE_LCHFLAGS
    if (follow_symlinks_specified("chflags", follow_symlinks))
        return NULL;
#endif

    Py_BEGIN_ALLOW_THREADS
#ifdef HAVE_LCHFLAGS
    if (!follow_symlinks)
        result = lchflags(path->narrow, flags);
    else
#endif
        result = chflags(path->narrow, flags);
    Py_END_ALLOW_THREADS

    if (result)
        return path_error(path);

    Py_RETURN_NONE;
}
#endif /* HAVE_CHFLAGS */


#ifdef HAVE_LCHFLAGS
/*[clinic input]
os.lchflags

    path: path_t
    flags: unsigned_long(bitwise=True)

Set file flags.

This function will not follow symbolic links.
Equivalent to chflags(path, flags, follow_symlinks=False).
[clinic start generated code]*/

static PyObject *
os_lchflags_impl(PyModuleDef *module, path_t *path, unsigned long flags)
/*[clinic end generated code: output=6741322fb949661b input=f9f82ea8b585ca9d]*/
{
    int res;
    Py_BEGIN_ALLOW_THREADS
    res = lchflags(path->narrow, flags);
    Py_END_ALLOW_THREADS
    if (res < 0) {
        return path_error(path);
    }
    Py_RETURN_NONE;
}
#endif /* HAVE_LCHFLAGS */


#ifdef HAVE_CHROOT
/*[clinic input]
os.chroot
    path: path_t

Change root directory to path.

[clinic start generated code]*/

static PyObject *
os_chroot_impl(PyModuleDef *module, path_t *path)
/*[clinic end generated code: output=b6dbfabe74ecaa9d input=14822965652c3dc3]*/
{
    int res;
    Py_BEGIN_ALLOW_THREADS
    res = chroot(path->narrow);
    Py_END_ALLOW_THREADS
    if (res < 0)
        return path_error(path);
    Py_RETURN_NONE;
}
#endif /* HAVE_CHROOT */


#ifdef HAVE_FSYNC
/*[clinic input]
os.fsync

    fd: fildes

Force write of fd to disk.
[clinic start generated code]*/

static PyObject *
os_fsync_impl(PyModuleDef *module, int fd)
/*[clinic end generated code: output=83a350851064aea7 input=21c3645c056967f2]*/
{
    return posix_fildes_fd(fd, fsync);
}
#endif /* HAVE_FSYNC */


#ifdef HAVE_SYNC
/*[clinic input]
os.sync

Force write of everything to disk.
[clinic start generated code]*/

static PyObject *
os_sync_impl(PyModuleDef *module)
/*[clinic end generated code: output=ba524f656c201c40 input=84749fe5e9b404ff]*/
{
    Py_BEGIN_ALLOW_THREADS
    sync();
    Py_END_ALLOW_THREADS
    Py_RETURN_NONE;
}
#endif /* HAVE_SYNC */


#ifdef HAVE_FDATASYNC
#ifdef __hpux
extern int fdatasync(int); /* On HP-UX, in libc but not in unistd.h */
#endif

/*[clinic input]
os.fdatasync

    fd: fildes

Force write of fd to disk without forcing update of metadata.
[clinic start generated code]*/

static PyObject *
os_fdatasync_impl(PyModuleDef *module, int fd)
/*[clinic end generated code: output=e0f04a3aff515b75 input=bc74791ee54dd291]*/
{
    return posix_fildes_fd(fd, fdatasync);
}
#endif /* HAVE_FDATASYNC */


#ifdef HAVE_CHOWN
/*[clinic input]
os.chown

    path : path_t(allow_fd='PATH_HAVE_FCHOWN')
        Path to be examined; can be string, bytes, or open-file-descriptor int.

    uid: uid_t

    gid: gid_t

    *

    dir_fd : dir_fd(requires='fchownat') = None
        If not None, it should be a file descriptor open to a directory,
        and path should be relative; path will then be relative to that
        directory.

    follow_symlinks: bool = True
        If False, and the last element of the path is a symbolic link,
        stat will examine the symbolic link itself instead of the file
        the link points to.

Change the owner and group id of path to the numeric uid and gid.\

path may always be specified as a string.
On some platforms, path may also be specified as an open file descriptor.
  If this functionality is unavailable, using it raises an exception.
If dir_fd is not None, it should be a file descriptor open to a directory,
  and path should be relative; path will then be relative to that directory.
If follow_symlinks is False, and the last element of the path is a symbolic
  link, chown will modify the symbolic link itself instead of the file the
  link points to.
It is an error to use dir_fd or follow_symlinks when specifying path as
  an open file descriptor.
dir_fd and follow_symlinks may not be implemented on your platform.
  If they are unavailable, using them will raise a NotImplementedError.

[clinic start generated code]*/

static PyObject *
os_chown_impl(PyModuleDef *module, path_t *path, uid_t uid, gid_t gid,
              int dir_fd, int follow_symlinks)
/*[clinic end generated code: output=e0a4559f394dbd91 input=a61cc35574814d5d]*/
{
    int result;

#if !(defined(HAVE_LCHOWN) || defined(HAVE_FCHOWNAT))
    if (follow_symlinks_specified("chown", follow_symlinks))
        return NULL;
#endif
    if (dir_fd_and_fd_invalid("chown", dir_fd, path->fd) ||
        fd_and_follow_symlinks_invalid("chown", path->fd, follow_symlinks))
        return NULL;

#ifdef __APPLE__
    /*
     * This is for Mac OS X 10.3, which doesn't have lchown.
     * (But we still have an lchown symbol because of weak-linking.)
     * It doesn't have fchownat either.  So there's no possibility
     * of a graceful failover.
     */
    if ((!follow_symlinks) && (lchown == NULL)) {
        follow_symlinks_specified("chown", follow_symlinks);
        return NULL;
    }
#endif

    Py_BEGIN_ALLOW_THREADS
#ifdef HAVE_FCHOWN
    if (path->fd != -1)
        result = fchown(path->fd, uid, gid);
    else
#endif
#ifdef HAVE_LCHOWN
    if ((!follow_symlinks) && (dir_fd == DEFAULT_DIR_FD))
        result = lchown(path->narrow, uid, gid);
    else
#endif
#ifdef HAVE_FCHOWNAT
    if ((dir_fd != DEFAULT_DIR_FD) || (!follow_symlinks))
        result = fchownat(dir_fd, path->narrow, uid, gid,
                          follow_symlinks ? 0 : AT_SYMLINK_NOFOLLOW);
    else
#endif
        result = chown(path->narrow, uid, gid);
    Py_END_ALLOW_THREADS

    if (result)
        return path_error(path);

    Py_RETURN_NONE;
}
#endif /* HAVE_CHOWN */


#ifdef HAVE_FCHOWN
/*[clinic input]
os.fchown

    fd: int
    uid: uid_t
    gid: gid_t

Change the owner and group id of the file specified by file descriptor.

Equivalent to os.chown(fd, uid, gid).

[clinic start generated code]*/

static PyObject *
os_fchown_impl(PyModuleDef *module, int fd, uid_t uid, gid_t gid)
/*[clinic end generated code: output=7545abf8f6086d76 input=3af544ba1b13a0d7]*/
{
    int res;
    int async_err = 0;

    do {
        Py_BEGIN_ALLOW_THREADS
        res = fchown(fd, uid, gid);
        Py_END_ALLOW_THREADS
    } while (res != 0 && errno == EINTR && !(async_err = PyErr_CheckSignals()));
    if (res != 0)
        return (!async_err) ? posix_error() : NULL;

    Py_RETURN_NONE;
}
#endif /* HAVE_FCHOWN */


#ifdef HAVE_LCHOWN
/*[clinic input]
os.lchown

    path : path_t
    uid: uid_t
    gid: gid_t

Change the owner and group id of path to the numeric uid and gid.

This function will not follow symbolic links.
Equivalent to os.chown(path, uid, gid, follow_symlinks=False).
[clinic start generated code]*/

static PyObject *
os_lchown_impl(PyModuleDef *module, path_t *path, uid_t uid, gid_t gid)
/*[clinic end generated code: output=bb0d2da1579ac275 input=b1c6014d563a7161]*/
{
    int res;
    Py_BEGIN_ALLOW_THREADS
    res = lchown(path->narrow, uid, gid);
    Py_END_ALLOW_THREADS
    if (res < 0) {
        return path_error(path);
    }
    Py_RETURN_NONE;
}
#endif /* HAVE_LCHOWN */


static PyObject *
posix_getcwd(int use_bytes)
{
    char *buf, *tmpbuf;
    char *cwd;
    const size_t chunk = 1024;
    size_t buflen = 0;
    PyObject *obj;

#ifdef MS_WINDOWS
    if (!use_bytes) {
        wchar_t wbuf[MAXPATHLEN];
        wchar_t *wbuf2 = wbuf;
        PyObject *resobj;
        DWORD len;
        Py_BEGIN_ALLOW_THREADS
        len = GetCurrentDirectoryW(Py_ARRAY_LENGTH(wbuf), wbuf);
        /* If the buffer is large enough, len does not include the
           terminating \0. If the buffer is too small, len includes
           the space needed for the terminator. */
        if (len >= Py_ARRAY_LENGTH(wbuf)) {
            wbuf2 = PyMem_RawMalloc(len * sizeof(wchar_t));
            if (wbuf2)
                len = GetCurrentDirectoryW(len, wbuf2);
        }
        Py_END_ALLOW_THREADS
        if (!wbuf2) {
            PyErr_NoMemory();
            return NULL;
        }
        if (!len) {
            if (wbuf2 != wbuf)
                PyMem_RawFree(wbuf2);
            return PyErr_SetFromWindowsErr(0);
        }
        resobj = PyUnicode_FromWideChar(wbuf2, len);
        if (wbuf2 != wbuf)
            PyMem_RawFree(wbuf2);
        return resobj;
    }

    if (win32_warn_bytes_api())
        return NULL;
#endif

    buf = cwd = NULL;
    Py_BEGIN_ALLOW_THREADS
    do {
        buflen += chunk;
#ifdef MS_WINDOWS
        if (buflen > INT_MAX) {
            PyErr_NoMemory();
            break;
        }
#endif
        tmpbuf = PyMem_RawRealloc(buf, buflen);
        if (tmpbuf == NULL)
            break;

        buf = tmpbuf;
#ifdef MS_WINDOWS
        cwd = getcwd(buf, (int)buflen);
#else
        cwd = getcwd(buf, buflen);
#endif
    } while (cwd == NULL && errno == ERANGE);
    Py_END_ALLOW_THREADS

    if (cwd == NULL) {
        PyMem_RawFree(buf);
        return posix_error();
    }

    if (use_bytes)
        obj = PyBytes_FromStringAndSize(buf, strlen(buf));
    else
        obj = PyUnicode_DecodeFSDefault(buf);
    PyMem_RawFree(buf);

    return obj;
}


/*[clinic input]
os.getcwd

Return a unicode string representing the current working directory.
[clinic start generated code]*/

static PyObject *
os_getcwd_impl(PyModuleDef *module)
/*[clinic end generated code: output=efe3a8c0121525ea input=f069211bb70e3d39]*/
{
    return posix_getcwd(0);
}


/*[clinic input]
os.getcwdb

Return a bytes string representing the current working directory.
[clinic start generated code]*/

static PyObject *
os_getcwdb_impl(PyModuleDef *module)
/*[clinic end generated code: output=7fce42ee4b2a296a input=f6f6a378dad3d9cb]*/
{
    return posix_getcwd(1);
}


#if ((!defined(HAVE_LINK)) && defined(MS_WINDOWS))
#define HAVE_LINK 1
#endif

#ifdef HAVE_LINK
/*[clinic input]

os.link

    src : path_t
    dst : path_t
    *
    src_dir_fd : dir_fd = None
    dst_dir_fd : dir_fd = None
    follow_symlinks: bool = True

Create a hard link to a file.

If either src_dir_fd or dst_dir_fd is not None, it should be a file
  descriptor open to a directory, and the respective path string (src or dst)
  should be relative; the path will then be relative to that directory.
If follow_symlinks is False, and the last element of src is a symbolic
  link, link will create a link to the symbolic link itself instead of the
  file the link points to.
src_dir_fd, dst_dir_fd, and follow_symlinks may not be implemented on your
  platform.  If they are unavailable, using them will raise a
  NotImplementedError.
[clinic start generated code]*/

static PyObject *
os_link_impl(PyModuleDef *module, path_t *src, path_t *dst, int src_dir_fd,
             int dst_dir_fd, int follow_symlinks)
/*[clinic end generated code: output=f47a7e88f7b391b6 input=b0095ebbcbaa7e04]*/
{
#ifdef MS_WINDOWS
    BOOL result;
#else
    int result;
#endif

#ifndef HAVE_LINKAT
    if ((src_dir_fd != DEFAULT_DIR_FD) || (dst_dir_fd != DEFAULT_DIR_FD)) {
        argument_unavailable_error("link", "src_dir_fd and dst_dir_fd");
        return NULL;
    }
#endif

    if ((src->narrow && dst->wide) || (src->wide && dst->narrow)) {
        PyErr_SetString(PyExc_NotImplementedError,
                        "link: src and dst must be the same type");
        return NULL;
    }

#ifdef MS_WINDOWS
    Py_BEGIN_ALLOW_THREADS
    if (src->wide)
        result = CreateHardLinkW(dst->wide, src->wide, NULL);
    else
        result = CreateHardLinkA(dst->narrow, src->narrow, NULL);
    Py_END_ALLOW_THREADS

    if (!result)
        return path_error2(src, dst);
#else
    Py_BEGIN_ALLOW_THREADS
#ifdef HAVE_LINKAT
    if ((src_dir_fd != DEFAULT_DIR_FD) ||
        (dst_dir_fd != DEFAULT_DIR_FD) ||
        (!follow_symlinks))
        result = linkat(src_dir_fd, src->narrow,
            dst_dir_fd, dst->narrow,
            follow_symlinks ? AT_SYMLINK_FOLLOW : 0);
    else
#endif
        result = link(src->narrow, dst->narrow);
    Py_END_ALLOW_THREADS

    if (result)
        return path_error2(src, dst);
#endif

    Py_RETURN_NONE;
}
#endif


#if defined(MS_WINDOWS) && !defined(HAVE_OPENDIR)
static PyObject *
_listdir_windows_no_opendir(path_t *path, PyObject *list)
{
    PyObject *v;
    HANDLE hFindFile = INVALID_HANDLE_VALUE;
    BOOL result;
    WIN32_FIND_DATA FileData;
    char namebuf[MAX_PATH+4]; /* Overallocate for "\*.*" */
    /* only claim to have space for MAX_PATH */
    Py_ssize_t len = Py_ARRAY_LENGTH(namebuf)-4;
    wchar_t *wnamebuf = NULL;

    if (!path->narrow) {
        WIN32_FIND_DATAW wFileData;
        const wchar_t *po_wchars;

        if (!path->wide) { /* Default arg: "." */
            po_wchars = L".";
            len = 1;
        } else {
            po_wchars = path->wide;
            len = wcslen(path->wide);
        }
        /* The +5 is so we can append "\\*.*\0" */
        wnamebuf = PyMem_New(wchar_t, len + 5);
        if (!wnamebuf) {
            PyErr_NoMemory();
            goto exit;
        }
        wcscpy(wnamebuf, po_wchars);
        if (len > 0) {
            wchar_t wch = wnamebuf[len-1];
            if (wch != SEP && wch != ALTSEP && wch != L':')
                wnamebuf[len++] = SEP;
            wcscpy(wnamebuf + len, L"*.*");
        }
        if ((list = PyList_New(0)) == NULL) {
            goto exit;
        }
        Py_BEGIN_ALLOW_THREADS
        hFindFile = FindFirstFileW(wnamebuf, &wFileData);
        Py_END_ALLOW_THREADS
        if (hFindFile == INVALID_HANDLE_VALUE) {
            int error = GetLastError();
            if (error == ERROR_FILE_NOT_FOUND)
                goto exit;
            Py_DECREF(list);
            list = path_error(path);
            goto exit;
        }
        do {
            /* Skip over . and .. */
            if (wcscmp(wFileData.cFileName, L".") != 0 &&
                wcscmp(wFileData.cFileName, L"..") != 0) {
                v = PyUnicode_FromWideChar(wFileData.cFileName,
                                           wcslen(wFileData.cFileName));
                if (v == NULL) {
                    Py_DECREF(list);
                    list = NULL;
                    break;
                }
                if (PyList_Append(list, v) != 0) {
                    Py_DECREF(v);
                    Py_DECREF(list);
                    list = NULL;
                    break;
                }
                Py_DECREF(v);
            }
            Py_BEGIN_ALLOW_THREADS
            result = FindNextFileW(hFindFile, &wFileData);
            Py_END_ALLOW_THREADS
            /* FindNextFile sets error to ERROR_NO_MORE_FILES if
               it got to the end of the directory. */
            if (!result && GetLastError() != ERROR_NO_MORE_FILES) {
                Py_DECREF(list);
                list = path_error(path);
                goto exit;
            }
        } while (result == TRUE);

        goto exit;
    }
    strcpy(namebuf, path->narrow);
    len = path->length;
    if (len > 0) {
        char ch = namebuf[len-1];
        if (ch != '\\' && ch != '/' && ch != ':')
            namebuf[len++] = '\\';
        strcpy(namebuf + len, "*.*");
    }

    if ((list = PyList_New(0)) == NULL)
        return NULL;

    Py_BEGIN_ALLOW_THREADS
    hFindFile = FindFirstFile(namebuf, &FileData);
    Py_END_ALLOW_THREADS
    if (hFindFile == INVALID_HANDLE_VALUE) {
        int error = GetLastError();
        if (error == ERROR_FILE_NOT_FOUND)
            goto exit;
        Py_DECREF(list);
        list = path_error(path);
        goto exit;
    }
    do {
        /* Skip over . and .. */
        if (strcmp(FileData.cFileName, ".") != 0 &&
            strcmp(FileData.cFileName, "..") != 0) {
            v = PyBytes_FromString(FileData.cFileName);
            if (v == NULL) {
                Py_DECREF(list);
                list = NULL;
                break;
            }
            if (PyList_Append(list, v) != 0) {
                Py_DECREF(v);
                Py_DECREF(list);
                list = NULL;
                break;
            }
            Py_DECREF(v);
        }
        Py_BEGIN_ALLOW_THREADS
        result = FindNextFile(hFindFile, &FileData);
        Py_END_ALLOW_THREADS
        /* FindNextFile sets error to ERROR_NO_MORE_FILES if
           it got to the end of the directory. */
        if (!result && GetLastError() != ERROR_NO_MORE_FILES) {
            Py_DECREF(list);
            list = path_error(path);
            goto exit;
        }
    } while (result == TRUE);

exit:
    if (hFindFile != INVALID_HANDLE_VALUE) {
        if (FindClose(hFindFile) == FALSE) {
            if (list != NULL) {
                Py_DECREF(list);
                list = path_error(path);
            }
        }
    }
    PyMem_Free(wnamebuf);

    return list;
}  /* end of _listdir_windows_no_opendir */

#else  /* thus POSIX, ie: not (MS_WINDOWS and not HAVE_OPENDIR) */

static PyObject *
_posix_listdir(path_t *path, PyObject *list)
{
    PyObject *v;
    DIR *dirp = NULL;
    struct dirent *ep;
    int return_str; /* if false, return bytes */
#ifdef HAVE_FDOPENDIR
    int fd = -1;
#endif

    errno = 0;
#ifdef HAVE_FDOPENDIR
    if (path->fd != -1) {
        /* closedir() closes the FD, so we duplicate it */
        fd = _Py_dup(path->fd);
        if (fd == -1)
            return NULL;

        return_str = 1;

        Py_BEGIN_ALLOW_THREADS
        dirp = fdopendir(fd);
        Py_END_ALLOW_THREADS
    }
    else
#endif
    {
        const char *name;
        if (path->narrow) {
            name = path->narrow;
            /* only return bytes if they specified a bytes object */
            return_str = !(PyBytes_Check(path->object));
        }
        else {
            name = ".";
            return_str = 1;
        }

        Py_BEGIN_ALLOW_THREADS
        dirp = opendir(name);
        Py_END_ALLOW_THREADS
    }

    if (dirp == NULL) {
        list = path_error(path);
#ifdef HAVE_FDOPENDIR
        if (fd != -1) {
            Py_BEGIN_ALLOW_THREADS
            close(fd);
            Py_END_ALLOW_THREADS
        }
#endif
        goto exit;
    }
    if ((list = PyList_New(0)) == NULL) {
        goto exit;
    }
    for (;;) {
        errno = 0;
        Py_BEGIN_ALLOW_THREADS
        ep = readdir(dirp);
        Py_END_ALLOW_THREADS
        if (ep == NULL) {
            if (errno == 0) {
                break;
            } else {
                Py_DECREF(list);
                list = path_error(path);
                goto exit;
            }
        }
        if (ep->d_name[0] == '.' &&
            (NAMLEN(ep) == 1 ||
             (ep->d_name[1] == '.' && NAMLEN(ep) == 2)))
            continue;
        if (return_str)
            v = PyUnicode_DecodeFSDefaultAndSize(ep->d_name, NAMLEN(ep));
        else
            v = PyBytes_FromStringAndSize(ep->d_name, NAMLEN(ep));
        if (v == NULL) {
            Py_CLEAR(list);
            break;
        }
        if (PyList_Append(list, v) != 0) {
            Py_DECREF(v);
            Py_CLEAR(list);
            break;
        }
        Py_DECREF(v);
    }

exit:
    if (dirp != NULL) {
        Py_BEGIN_ALLOW_THREADS
#ifdef HAVE_FDOPENDIR
        if (fd > -1)
            rewinddir(dirp);
#endif
        closedir(dirp);
        Py_END_ALLOW_THREADS
    }

    return list;
}  /* end of _posix_listdir */
#endif  /* which OS */


/*[clinic input]
os.listdir

    path : path_t(nullable=True, allow_fd='PATH_HAVE_FDOPENDIR') = None

Return a list containing the names of the files in the directory.

path can be specified as either str or bytes.  If path is bytes,
  the filenames returned will also be bytes; in all other circumstances
  the filenames returned will be str.
If path is None, uses the path='.'.
On some platforms, path may also be specified as an open file descriptor;\
  the file descriptor must refer to a directory.
  If this functionality is unavailable, using it raises NotImplementedError.

The list is in arbitrary order.  It does not include the special
entries '.' and '..' even if they are present in the directory.


[clinic start generated code]*/

static PyObject *
os_listdir_impl(PyModuleDef *module, path_t *path)
/*[clinic end generated code: output=1fbe67c1f780c8b7 input=09e300416e3cd729]*/
{
#if defined(MS_WINDOWS) && !defined(HAVE_OPENDIR)
    return _listdir_windows_no_opendir(path, NULL);
#else
    return _posix_listdir(path, NULL);
#endif
}

#ifdef MS_WINDOWS
/* A helper function for abspath on win32 */
/*[clinic input]
os._getfullpathname

    path: path_t
    /

[clinic start generated code]*/

static PyObject *
os__getfullpathname_impl(PyModuleDef *module, path_t *path)
/*[clinic end generated code: output=b90b1f103b08773f input=332ed537c29d0a3e]*/
{
    if (!path->narrow)
    {
        wchar_t woutbuf[MAX_PATH], *woutbufp = woutbuf;
        wchar_t *wtemp;
        DWORD result;
        PyObject *v;

        result = GetFullPathNameW(path->wide,
                                  Py_ARRAY_LENGTH(woutbuf),
                                  woutbuf, &wtemp);
        if (result > Py_ARRAY_LENGTH(woutbuf)) {
            woutbufp = PyMem_New(wchar_t, result);
            if (!woutbufp)
                return PyErr_NoMemory();
            result = GetFullPathNameW(path->wide, result, woutbufp, &wtemp);
        }
        if (result)
            v = PyUnicode_FromWideChar(woutbufp, wcslen(woutbufp));
        else
            v = win32_error_object("GetFullPathNameW", path->object);
        if (woutbufp != woutbuf)
            PyMem_Free(woutbufp);
        return v;
    }
    else {
        char outbuf[MAX_PATH];
        char *temp;

        if (!GetFullPathName(path->narrow, Py_ARRAY_LENGTH(outbuf),
                             outbuf, &temp)) {
            win32_error_object("GetFullPathName", path->object);
            return NULL;
        }
        return PyBytes_FromString(outbuf);
    }
}


/*[clinic input]
os._getfinalpathname

    path: unicode
    /

A helper function for samepath on windows.
[clinic start generated code]*/

static PyObject *
os__getfinalpathname_impl(PyModuleDef *module, PyObject *path)
/*[clinic end generated code: output=8be81a5f51a34bcf input=71d5e89334891bf4]*/
{
    HANDLE hFile;
    int buf_size;
    wchar_t *target_path;
    int result_length;
    PyObject *result;
    const wchar_t *path_wchar;

    path_wchar = PyUnicode_AsUnicode(path);
    if (path_wchar == NULL)
        return NULL;

    hFile = CreateFileW(
        path_wchar,
        0, /* desired access */
        0, /* share mode */
        NULL, /* security attributes */
        OPEN_EXISTING,
        /* FILE_FLAG_BACKUP_SEMANTICS is required to open a directory */
        FILE_FLAG_BACKUP_SEMANTICS,
        NULL);

    if(hFile == INVALID_HANDLE_VALUE)
        return win32_error_object("CreateFileW", path);

    /* We have a good handle to the target, use it to determine the
       target path name. */
    buf_size = GetFinalPathNameByHandleW(hFile, 0, 0, VOLUME_NAME_NT);

    if(!buf_size)
        return win32_error_object("GetFinalPathNameByHandle", path);

    target_path = PyMem_New(wchar_t, buf_size+1);
    if(!target_path)
        return PyErr_NoMemory();

    result_length = GetFinalPathNameByHandleW(hFile, target_path,
                                              buf_size, VOLUME_NAME_DOS);
    if(!result_length)
        return win32_error_object("GetFinalPathNamyByHandle", path);

    if(!CloseHandle(hFile))
        return win32_error_object("CloseHandle", path);

    target_path[result_length] = 0;
    result = PyUnicode_FromWideChar(target_path, result_length);
    PyMem_Free(target_path);
    return result;
}

PyDoc_STRVAR(posix__isdir__doc__,
"Return true if the pathname refers to an existing directory.");

/*[clinic input]
os._isdir

    path: path_t
    /

[clinic start generated code]*/

static PyObject *
os__isdir_impl(PyModuleDef *module, path_t *path)
/*[clinic end generated code: output=f17b2d4e1994b0ff input=e794f12faab62a2a]*/
{
    DWORD attributes;

    if (!path->narrow)
        attributes = GetFileAttributesW(path->wide);
    else
        attributes = GetFileAttributesA(path->narrow);

    if (attributes == INVALID_FILE_ATTRIBUTES)
        Py_RETURN_FALSE;

    if (attributes & FILE_ATTRIBUTE_DIRECTORY)
        Py_RETURN_TRUE;
    else
        Py_RETURN_FALSE;
}


/*[clinic input]
os._getvolumepathname

    path: unicode

A helper function for ismount on Win32.
[clinic start generated code]*/

static PyObject *
os__getvolumepathname_impl(PyModuleDef *module, PyObject *path)
/*[clinic end generated code: output=79a0ba729f956dbe input=7eacadc40acbda6b]*/
{
    PyObject *result;
    const wchar_t *path_wchar;
    wchar_t *mountpath=NULL;
    size_t buflen;
    BOOL ret;

    path_wchar = PyUnicode_AsUnicodeAndSize(path, &buflen);
    if (path_wchar == NULL)
        return NULL;
    buflen += 1;

    /* Volume path should be shorter than entire path */
    buflen = Py_MAX(buflen, MAX_PATH);

    if (buflen > DWORD_MAX) {
        PyErr_SetString(PyExc_OverflowError, "path too long");
        return NULL;
    }

    mountpath = PyMem_New(wchar_t, buflen);
    if (mountpath == NULL)
        return PyErr_NoMemory();

    Py_BEGIN_ALLOW_THREADS
    ret = GetVolumePathNameW(path_wchar, mountpath,
                             Py_SAFE_DOWNCAST(buflen, size_t, DWORD));
    Py_END_ALLOW_THREADS

    if (!ret) {
        result = win32_error_object("_getvolumepathname", path);
        goto exit;
    }
    result = PyUnicode_FromWideChar(mountpath, wcslen(mountpath));

exit:
    PyMem_Free(mountpath);
    return result;
}

#endif /* MS_WINDOWS */


/*[clinic input]
os.mkdir

    path : path_t

    mode: int = 0o777

    *

    dir_fd : dir_fd(requires='mkdirat') = None

# "mkdir(path, mode=0o777, *, dir_fd=None)\n\n\

Create a directory.

If dir_fd is not None, it should be a file descriptor open to a directory,
  and path should be relative; path will then be relative to that directory.
dir_fd may not be implemented on your platform.
  If it is unavailable, using it will raise a NotImplementedError.

The mode argument is ignored on Windows.
[clinic start generated code]*/

static PyObject *
os_mkdir_impl(PyModuleDef *module, path_t *path, int mode, int dir_fd)
/*[clinic end generated code: output=8bf1f738873ef2c5 input=e965f68377e9b1ce]*/
{
    int result;

#ifdef MS_WINDOWS
    Py_BEGIN_ALLOW_THREADS
    if (path->wide)
        result = CreateDirectoryW(path->wide, NULL);
    else
        result = CreateDirectoryA(path->narrow, NULL);
    Py_END_ALLOW_THREADS

    if (!result)
        return path_error(path);
#else
    Py_BEGIN_ALLOW_THREADS
#if HAVE_MKDIRAT
    if (dir_fd != DEFAULT_DIR_FD)
        result = mkdirat(dir_fd, path->narrow, mode);
    else
#endif
#if ( defined(__WATCOMC__) || defined(PYCC_VACPP) ) && !defined(__QNX__)
        result = mkdir(path->narrow);
#else
        result = mkdir(path->narrow, mode);
#endif
    Py_END_ALLOW_THREADS
    if (result < 0)
        return path_error(path);
#endif
    Py_RETURN_NONE;
}


/* sys/resource.h is needed for at least: wait3(), wait4(), broken nice. */
#if defined(HAVE_SYS_RESOURCE_H)
#include <sys/resource.h>
#endif


#ifdef HAVE_NICE
/*[clinic input]
os.nice

    increment: int
    /

Add increment to the priority of process and return the new priority.
[clinic start generated code]*/

static PyObject *
os_nice_impl(PyModuleDef *module, int increment)
/*[clinic end generated code: output=8870418a3fc07b51 input=864be2d402a21da2]*/
{
    int value;

    /* There are two flavours of 'nice': one that returns the new
       priority (as required by almost all standards out there) and the
       Linux/FreeBSD/BSDI one, which returns '0' on success and advices
       the use of getpriority() to get the new priority.

       If we are of the nice family that returns the new priority, we
       need to clear errno before the call, and check if errno is filled
       before calling posix_error() on a returnvalue of -1, because the
       -1 may be the actual new priority! */

    errno = 0;
    value = nice(increment);
#if defined(HAVE_BROKEN_NICE) && defined(HAVE_GETPRIORITY)
    if (value == 0)
        value = getpriority(PRIO_PROCESS, 0);
#endif
    if (value == -1 && errno != 0)
        /* either nice() or getpriority() returned an error */
        return posix_error();
    return PyLong_FromLong((long) value);
}
#endif /* HAVE_NICE */


#ifdef HAVE_GETPRIORITY
/*[clinic input]
os.getpriority

    which: int
    who: int

Return program scheduling priority.
[clinic start generated code]*/

static PyObject *
os_getpriority_impl(PyModuleDef *module, int which, int who)
/*[clinic end generated code: output=4759937aa5b67ed6 input=9be615d40e2544ef]*/
{
    int retval;

    errno = 0;
    retval = getpriority(which, who);
    if (errno != 0)
        return posix_error();
    return PyLong_FromLong((long)retval);
}
#endif /* HAVE_GETPRIORITY */


#ifdef HAVE_SETPRIORITY
/*[clinic input]
os.setpriority

    which: int
    who: int
    priority: int

Set program scheduling priority.
[clinic start generated code]*/

static PyObject *
os_setpriority_impl(PyModuleDef *module, int which, int who, int priority)
/*[clinic end generated code: output=6497d3301547e7d5 input=710ccbf65b9dc513]*/
{
    int retval;

    retval = setpriority(which, who, priority);
    if (retval == -1)
        return posix_error();
    Py_RETURN_NONE;
}
#endif /* HAVE_SETPRIORITY */


static PyObject *
internal_rename(path_t *src, path_t *dst, int src_dir_fd, int dst_dir_fd, int is_replace)
{
    const char *function_name = is_replace ? "replace" : "rename";
    int dir_fd_specified;

#ifdef MS_WINDOWS
    BOOL result;
    int flags = is_replace ? MOVEFILE_REPLACE_EXISTING : 0;
#else
    int result;
#endif

    dir_fd_specified = (src_dir_fd != DEFAULT_DIR_FD) ||
                       (dst_dir_fd != DEFAULT_DIR_FD);
#ifndef HAVE_RENAMEAT
    if (dir_fd_specified) {
        argument_unavailable_error(function_name, "src_dir_fd and dst_dir_fd");
        return NULL;
    }
#endif

    if ((src->narrow && dst->wide) || (src->wide && dst->narrow)) {
        PyErr_Format(PyExc_ValueError,
                     "%s: src and dst must be the same type", function_name);
        return NULL;
    }

#ifdef MS_WINDOWS
    Py_BEGIN_ALLOW_THREADS
    if (src->wide)
        result = MoveFileExW(src->wide, dst->wide, flags);
    else
        result = MoveFileExA(src->narrow, dst->narrow, flags);
    Py_END_ALLOW_THREADS

    if (!result)
        return path_error2(src, dst);

#else
    Py_BEGIN_ALLOW_THREADS
#ifdef HAVE_RENAMEAT
    if (dir_fd_specified)
        result = renameat(src_dir_fd, src->narrow, dst_dir_fd, dst->narrow);
    else
#endif
        result = rename(src->narrow, dst->narrow);
    Py_END_ALLOW_THREADS

    if (result)
        return path_error2(src, dst);
#endif
    Py_RETURN_NONE;
}


/*[clinic input]
os.rename

    src : path_t
    dst : path_t
    *
    src_dir_fd : dir_fd = None
    dst_dir_fd : dir_fd = None

Rename a file or directory.

If either src_dir_fd or dst_dir_fd is not None, it should be a file
  descriptor open to a directory, and the respective path string (src or dst)
  should be relative; the path will then be relative to that directory.
src_dir_fd and dst_dir_fd, may not be implemented on your platform.
  If they are unavailable, using them will raise a NotImplementedError.
[clinic start generated code]*/

static PyObject *
os_rename_impl(PyModuleDef *module, path_t *src, path_t *dst, int src_dir_fd,
               int dst_dir_fd)
/*[clinic end generated code: output=08033bb2ec27fb5f input=faa61c847912c850]*/
{
    return internal_rename(src, dst, src_dir_fd, dst_dir_fd, 0);
}


/*[clinic input]
os.replace = os.rename

Rename a file or directory, overwriting the destination.

If either src_dir_fd or dst_dir_fd is not None, it should be a file
  descriptor open to a directory, and the respective path string (src or dst)
  should be relative; the path will then be relative to that directory.
src_dir_fd and dst_dir_fd, may not be implemented on your platform.
  If they are unavailable, using them will raise a NotImplementedError."
[clinic start generated code]*/

static PyObject *
os_replace_impl(PyModuleDef *module, path_t *src, path_t *dst,
                int src_dir_fd, int dst_dir_fd)
/*[clinic end generated code: output=131d012eed8d3b8b input=25515dfb107c8421]*/
{
    return internal_rename(src, dst, src_dir_fd, dst_dir_fd, 1);
}


/*[clinic input]
os.rmdir

    path: path_t
    *
    dir_fd: dir_fd(requires='unlinkat') = None

Remove a directory.

If dir_fd is not None, it should be a file descriptor open to a directory,
  and path should be relative; path will then be relative to that directory.
dir_fd may not be implemented on your platform.
  If it is unavailable, using it will raise a NotImplementedError.
[clinic start generated code]*/

static PyObject *
os_rmdir_impl(PyModuleDef *module, path_t *path, int dir_fd)
/*[clinic end generated code: output=cabadec80d5a77c7 input=38c8b375ca34a7e2]*/
{
    int result;

    Py_BEGIN_ALLOW_THREADS
#ifdef MS_WINDOWS
    if (path->wide)
        result = RemoveDirectoryW(path->wide);
    else
        result = RemoveDirectoryA(path->narrow);
    result = !result; /* Windows, success=1, UNIX, success=0 */
#else
#ifdef HAVE_UNLINKAT
    if (dir_fd != DEFAULT_DIR_FD)
        result = unlinkat(dir_fd, path->narrow, AT_REMOVEDIR);
    else
#endif
        result = rmdir(path->narrow);
#endif
    Py_END_ALLOW_THREADS

    if (result)
        return path_error(path);

    Py_RETURN_NONE;
}


#ifdef HAVE_SYSTEM
#ifdef MS_WINDOWS
/*[clinic input]
os.system -> long

    command: Py_UNICODE

Execute the command in a subshell.
[clinic start generated code]*/

static long
os_system_impl(PyModuleDef *module, Py_UNICODE *command)
/*[clinic end generated code: output=4c3bd5abcd9c29e7 input=303f5ce97df606b0]*/
{
    long result;
    Py_BEGIN_ALLOW_THREADS
    result = _wsystem(command);
    Py_END_ALLOW_THREADS
    return result;
}
#else /* MS_WINDOWS */
/*[clinic input]
os.system -> long

    command: FSConverter

Execute the command in a subshell.
[clinic start generated code]*/

static long
os_system_impl(PyModuleDef *module, PyObject *command)
/*[clinic end generated code: output=800f775e10b7be55 input=86a58554ba6094af]*/
{
    long result;
    const char *bytes = PyBytes_AsString(command);
    Py_BEGIN_ALLOW_THREADS
    result = system(bytes);
    Py_END_ALLOW_THREADS
    return result;
}
#endif
#endif /* HAVE_SYSTEM */


/*[clinic input]
os.umask

    mask: int
    /

Set the current numeric umask and return the previous umask.
[clinic start generated code]*/

static PyObject *
os_umask_impl(PyModuleDef *module, int mask)
/*[clinic end generated code: output=9e1fe3c9f14d6a05 input=ab6bfd9b24d8a7e8]*/
{
    int i = (int)umask(mask);
    if (i < 0)
        return posix_error();
    return PyLong_FromLong((long)i);
}

#ifdef MS_WINDOWS

/* override the default DeleteFileW behavior so that directory
symlinks can be removed with this function, the same as with
Unix symlinks */
BOOL WINAPI Py_DeleteFileW(LPCWSTR lpFileName)
{
    WIN32_FILE_ATTRIBUTE_DATA info;
    WIN32_FIND_DATAW find_data;
    HANDLE find_data_handle;
    int is_directory = 0;
    int is_link = 0;

    if (GetFileAttributesExW(lpFileName, GetFileExInfoStandard, &info)) {
        is_directory = info.dwFileAttributes & FILE_ATTRIBUTE_DIRECTORY;

        /* Get WIN32_FIND_DATA structure for the path to determine if
           it is a symlink */
        if(is_directory &&
           info.dwFileAttributes & FILE_ATTRIBUTE_REPARSE_POINT) {
            find_data_handle = FindFirstFileW(lpFileName, &find_data);

            if(find_data_handle != INVALID_HANDLE_VALUE) {
                /* IO_REPARSE_TAG_SYMLINK if it is a symlink and
                   IO_REPARSE_TAG_MOUNT_POINT if it is a junction point. */
                is_link = find_data.dwReserved0 == IO_REPARSE_TAG_SYMLINK ||
                          find_data.dwReserved0 == IO_REPARSE_TAG_MOUNT_POINT;
                FindClose(find_data_handle);
            }
        }
    }

    if (is_directory && is_link)
        return RemoveDirectoryW(lpFileName);

    return DeleteFileW(lpFileName);
}
#endif /* MS_WINDOWS */


/*[clinic input]
os.unlink

    path: path_t
    *
    dir_fd: dir_fd(requires='unlinkat')=None

Remove a file (same as remove()).

If dir_fd is not None, it should be a file descriptor open to a directory,
  and path should be relative; path will then be relative to that directory.
dir_fd may not be implemented on your platform.
  If it is unavailable, using it will raise a NotImplementedError.

[clinic start generated code]*/

static PyObject *
os_unlink_impl(PyModuleDef *module, path_t *path, int dir_fd)
/*[clinic end generated code: output=474afd5cd09b237e input=d7bcde2b1b2a2552]*/
{
    int result;

    Py_BEGIN_ALLOW_THREADS
    _Py_BEGIN_SUPPRESS_IPH
#ifdef MS_WINDOWS
    if (path->wide)
        result = Py_DeleteFileW(path->wide);
    else
        result = DeleteFileA(path->narrow);
    result = !result; /* Windows, success=1, UNIX, success=0 */
#else
#ifdef HAVE_UNLINKAT
    if (dir_fd != DEFAULT_DIR_FD)
        result = unlinkat(dir_fd, path->narrow, 0);
    else
#endif /* HAVE_UNLINKAT */
        result = unlink(path->narrow);
#endif
    _Py_END_SUPPRESS_IPH
    Py_END_ALLOW_THREADS

    if (result)
        return path_error(path);

    Py_RETURN_NONE;
}


/*[clinic input]
os.remove = os.unlink

Remove a file (same as unlink()).

If dir_fd is not None, it should be a file descriptor open to a directory,
  and path should be relative; path will then be relative to that directory.
dir_fd may not be implemented on your platform.
  If it is unavailable, using it will raise a NotImplementedError.
[clinic start generated code]*/

static PyObject *
os_remove_impl(PyModuleDef *module, path_t *path, int dir_fd)
/*[clinic end generated code: output=d0d5149e64832b9e input=e05c5ab55cd30983]*/
{
    return os_unlink_impl(module, path, dir_fd);
}


static PyStructSequence_Field uname_result_fields[] = {
    {"sysname",    "operating system name"},
    {"nodename",   "name of machine on network (implementation-defined)"},
    {"release",    "operating system release"},
    {"version",    "operating system version"},
    {"machine",    "hardware identifier"},
    {NULL}
};

PyDoc_STRVAR(uname_result__doc__,
"uname_result: Result from os.uname().\n\n\
This object may be accessed either as a tuple of\n\
  (sysname, nodename, release, version, machine),\n\
or via the attributes sysname, nodename, release, version, and machine.\n\
\n\
See os.uname for more information.");

static PyStructSequence_Desc uname_result_desc = {
    "uname_result", /* name */
    uname_result__doc__, /* doc */
    uname_result_fields,
    5
};

static PyTypeObject UnameResultType;


#ifdef HAVE_UNAME
/*[clinic input]
os.uname

Return an object identifying the current operating system.

The object behaves like a named tuple with the following fields:
  (sysname, nodename, release, version, machine)

[clinic start generated code]*/

static PyObject *
os_uname_impl(PyModuleDef *module)
/*[clinic end generated code: output=01e1421b757e753f input=e68bd246db3043ed]*/
{
    struct utsname u;
    int res;
    PyObject *value;

    Py_BEGIN_ALLOW_THREADS
    res = uname(&u);
    Py_END_ALLOW_THREADS
    if (res < 0)
        return posix_error();

    value = PyStructSequence_New(&UnameResultType);
    if (value == NULL)
        return NULL;

#define SET(i, field) \
    { \
    PyObject *o = PyUnicode_DecodeFSDefault(field); \
    if (!o) { \
        Py_DECREF(value); \
        return NULL; \
    } \
    PyStructSequence_SET_ITEM(value, i, o); \
    } \

    SET(0, u.sysname);
    SET(1, u.nodename);
    SET(2, u.release);
    SET(3, u.version);
    SET(4, u.machine);

#undef SET

    return value;
}
#endif /* HAVE_UNAME */



typedef struct {
    int    now;
    time_t atime_s;
    long   atime_ns;
    time_t mtime_s;
    long   mtime_ns;
} utime_t;

/*
 * these macros assume that "ut" is a pointer to a utime_t
 * they also intentionally leak the declaration of a pointer named "time"
 */
#define UTIME_TO_TIMESPEC \
    struct timespec ts[2]; \
    struct timespec *time; \
    if (ut->now) \
        time = NULL; \
    else { \
        ts[0].tv_sec = ut->atime_s; \
        ts[0].tv_nsec = ut->atime_ns; \
        ts[1].tv_sec = ut->mtime_s; \
        ts[1].tv_nsec = ut->mtime_ns; \
        time = ts; \
    } \

#define UTIME_TO_TIMEVAL \
    struct timeval tv[2]; \
    struct timeval *time; \
    if (ut->now) \
        time = NULL; \
    else { \
        tv[0].tv_sec = ut->atime_s; \
        tv[0].tv_usec = ut->atime_ns / 1000; \
        tv[1].tv_sec = ut->mtime_s; \
        tv[1].tv_usec = ut->mtime_ns / 1000; \
        time = tv; \
    } \

#define UTIME_TO_UTIMBUF \
    struct utimbuf u; \
    struct utimbuf *time; \
    if (ut->now) \
        time = NULL; \
    else { \
        u.actime = ut->atime_s; \
        u.modtime = ut->mtime_s; \
        time = &u; \
    }

#define UTIME_TO_TIME_T \
    time_t timet[2]; \
    time_t *time; \
    if (ut->now) \
        time = NULL; \
    else { \
        timet[0] = ut->atime_s; \
        timet[1] = ut->mtime_s; \
        time = timet; \
    } \


#if defined(HAVE_FUTIMESAT) || defined(HAVE_UTIMENSAT)

static int
utime_dir_fd(utime_t *ut, int dir_fd, const char *path, int follow_symlinks)
{
#ifdef HAVE_UTIMENSAT
    int flags = follow_symlinks ? 0 : AT_SYMLINK_NOFOLLOW;
    UTIME_TO_TIMESPEC;
    return utimensat(dir_fd, path, time, flags);
#elif defined(HAVE_FUTIMESAT)
    UTIME_TO_TIMEVAL;
    /*
     * follow_symlinks will never be false here;
     * we only allow !follow_symlinks and dir_fd together
     * if we have utimensat()
     */
    assert(follow_symlinks);
    return futimesat(dir_fd, path, time);
#endif
}

    #define FUTIMENSAT_DIR_FD_CONVERTER dir_fd_converter
#else
    #define FUTIMENSAT_DIR_FD_CONVERTER dir_fd_unavailable
#endif

#if defined(HAVE_FUTIMES) || defined(HAVE_FUTIMENS)

static int
utime_fd(utime_t *ut, int fd)
{
#ifdef HAVE_FUTIMENS
    UTIME_TO_TIMESPEC;
    return futimens(fd, time);
#else
    UTIME_TO_TIMEVAL;
    return futimes(fd, time);
#endif
}

    #define PATH_UTIME_HAVE_FD 1
#else
    #define PATH_UTIME_HAVE_FD 0
#endif

#if defined(HAVE_UTIMENSAT) || defined(HAVE_LUTIMES)
#  define UTIME_HAVE_NOFOLLOW_SYMLINKS
#endif

#ifdef UTIME_HAVE_NOFOLLOW_SYMLINKS

static int
utime_nofollow_symlinks(utime_t *ut, const char *path)
{
#ifdef HAVE_UTIMENSAT
    UTIME_TO_TIMESPEC;
    return utimensat(DEFAULT_DIR_FD, path, time, AT_SYMLINK_NOFOLLOW);
#else
    UTIME_TO_TIMEVAL;
    return lutimes(path, time);
#endif
}

#endif

#ifndef MS_WINDOWS

static int
utime_default(utime_t *ut, const char *path)
{
#ifdef HAVE_UTIMENSAT
    UTIME_TO_TIMESPEC;
    return utimensat(DEFAULT_DIR_FD, path, time, 0);
#elif defined(HAVE_UTIMES)
    UTIME_TO_TIMEVAL;
    return utimes(path, time);
#elif defined(HAVE_UTIME_H)
    UTIME_TO_UTIMBUF;
    return utime(path, time);
#else
    UTIME_TO_TIME_T;
    return utime(path, time);
#endif
}

#endif

static int
split_py_long_to_s_and_ns(PyObject *py_long, time_t *s, long *ns)
{
    int result = 0;
    PyObject *divmod;
    divmod = PyNumber_Divmod(py_long, billion);
    if (!divmod)
        goto exit;
    *s = _PyLong_AsTime_t(PyTuple_GET_ITEM(divmod, 0));
    if ((*s == -1) && PyErr_Occurred())
        goto exit;
    *ns = PyLong_AsLong(PyTuple_GET_ITEM(divmod, 1));
    if ((*ns == -1) && PyErr_Occurred())
        goto exit;

    result = 1;
exit:
    Py_XDECREF(divmod);
    return result;
}


/*[clinic input]
os.utime

    path: path_t(allow_fd='PATH_UTIME_HAVE_FD')
    times: object = NULL
    *
    ns: object = NULL
    dir_fd: dir_fd(requires='futimensat') = None
    follow_symlinks: bool=True

# "utime(path, times=None, *[, ns], dir_fd=None, follow_symlinks=True)\n\

Set the access and modified time of path.

path may always be specified as a string.
On some platforms, path may also be specified as an open file descriptor.
  If this functionality is unavailable, using it raises an exception.

If times is not None, it must be a tuple (atime, mtime);
    atime and mtime should be expressed as float seconds since the epoch.
If ns is specified, it must be a tuple (atime_ns, mtime_ns);
    atime_ns and mtime_ns should be expressed as integer nanoseconds
    since the epoch.
If times is None and ns is unspecified, utime uses the current time.
Specifying tuples for both times and ns is an error.

If dir_fd is not None, it should be a file descriptor open to a directory,
  and path should be relative; path will then be relative to that directory.
If follow_symlinks is False, and the last element of the path is a symbolic
  link, utime will modify the symbolic link itself instead of the file the
  link points to.
It is an error to use dir_fd or follow_symlinks when specifying path
  as an open file descriptor.
dir_fd and follow_symlinks may not be available on your platform.
  If they are unavailable, using them will raise a NotImplementedError.

[clinic start generated code]*/

static PyObject *
os_utime_impl(PyModuleDef *module, path_t *path, PyObject *times,
              PyObject *ns, int dir_fd, int follow_symlinks)
/*[clinic end generated code: output=31f3434e560ba2f0 input=081cdc54ca685385]*/
{
#ifdef MS_WINDOWS
    HANDLE hFile;
    FILETIME atime, mtime;
#else
    int result;
#endif

    PyObject *return_value = NULL;
    utime_t utime;

    memset(&utime, 0, sizeof(utime_t));

    if (times && (times != Py_None) && ns) {
        PyErr_SetString(PyExc_ValueError,
                     "utime: you may specify either 'times'"
                     " or 'ns' but not both");
        goto exit;
    }

    if (times && (times != Py_None)) {
        time_t a_sec, m_sec;
        long a_nsec, m_nsec;
        if (!PyTuple_CheckExact(times) || (PyTuple_Size(times) != 2)) {
            PyErr_SetString(PyExc_TypeError,
                         "utime: 'times' must be either"
                         " a tuple of two ints or None");
            goto exit;
        }
        utime.now = 0;
        if (_PyTime_ObjectToTimespec(PyTuple_GET_ITEM(times, 0),
                                     &a_sec, &a_nsec, _PyTime_ROUND_FLOOR) == -1 ||
            _PyTime_ObjectToTimespec(PyTuple_GET_ITEM(times, 1),
                                     &m_sec, &m_nsec, _PyTime_ROUND_FLOOR) == -1) {
            goto exit;
        }
        utime.atime_s = a_sec;
        utime.atime_ns = a_nsec;
        utime.mtime_s = m_sec;
        utime.mtime_ns = m_nsec;
    }
    else if (ns) {
        if (!PyTuple_CheckExact(ns) || (PyTuple_Size(ns) != 2)) {
            PyErr_SetString(PyExc_TypeError,
                         "utime: 'ns' must be a tuple of two ints");
            goto exit;
        }
        utime.now = 0;
        if (!split_py_long_to_s_and_ns(PyTuple_GET_ITEM(ns, 0),
                                      &utime.atime_s, &utime.atime_ns) ||
            !split_py_long_to_s_and_ns(PyTuple_GET_ITEM(ns, 1),
                                       &utime.mtime_s, &utime.mtime_ns)) {
            goto exit;
        }
    }
    else {
        /* times and ns are both None/unspecified. use "now". */
        utime.now = 1;
    }

#if !defined(UTIME_HAVE_NOFOLLOW_SYMLINKS)
    if (follow_symlinks_specified("utime", follow_symlinks))
        goto exit;
#endif

    if (path_and_dir_fd_invalid("utime", path, dir_fd) ||
        dir_fd_and_fd_invalid("utime", dir_fd, path->fd) ||
        fd_and_follow_symlinks_invalid("utime", path->fd, follow_symlinks))
        goto exit;

#if !defined(HAVE_UTIMENSAT)
    if ((dir_fd != DEFAULT_DIR_FD) && (!follow_symlinks)) {
        PyErr_SetString(PyExc_ValueError,
                     "utime: cannot use dir_fd and follow_symlinks "
                     "together on this platform");
        goto exit;
    }
#endif

#ifdef MS_WINDOWS
    Py_BEGIN_ALLOW_THREADS
    if (path->wide)
        hFile = CreateFileW(path->wide, FILE_WRITE_ATTRIBUTES, 0,
                            NULL, OPEN_EXISTING,
                            FILE_FLAG_BACKUP_SEMANTICS, NULL);
    else
        hFile = CreateFileA(path->narrow, FILE_WRITE_ATTRIBUTES, 0,
                            NULL, OPEN_EXISTING,
                            FILE_FLAG_BACKUP_SEMANTICS, NULL);
    Py_END_ALLOW_THREADS
    if (hFile == INVALID_HANDLE_VALUE) {
        path_error(path);
        goto exit;
    }

    if (utime.now) {
        GetSystemTimeAsFileTime(&mtime);
        atime = mtime;
    }
    else {
        _Py_time_t_to_FILE_TIME(utime.atime_s, utime.atime_ns, &atime);
        _Py_time_t_to_FILE_TIME(utime.mtime_s, utime.mtime_ns, &mtime);
    }
    if (!SetFileTime(hFile, NULL, &atime, &mtime)) {
        /* Avoid putting the file name into the error here,
           as that may confuse the user into believing that
           something is wrong with the file, when it also
           could be the time stamp that gives a problem. */
        PyErr_SetFromWindowsErr(0);
        goto exit;
    }
#else /* MS_WINDOWS */
    Py_BEGIN_ALLOW_THREADS

#ifdef UTIME_HAVE_NOFOLLOW_SYMLINKS
    if ((!follow_symlinks) && (dir_fd == DEFAULT_DIR_FD))
        result = utime_nofollow_symlinks(&utime, path->narrow);
    else
#endif

#if defined(HAVE_FUTIMESAT) || defined(HAVE_UTIMENSAT)
    if ((dir_fd != DEFAULT_DIR_FD) || (!follow_symlinks))
        result = utime_dir_fd(&utime, dir_fd, path->narrow, follow_symlinks);
    else
#endif

#if defined(HAVE_FUTIMES) || defined(HAVE_FUTIMENS)
    if (path->fd != -1)
        result = utime_fd(&utime, path->fd);
    else
#endif

    result = utime_default(&utime, path->narrow);

    Py_END_ALLOW_THREADS

    if (result < 0) {
        /* see previous comment about not putting filename in error here */
        return_value = posix_error();
        goto exit;
    }

#endif /* MS_WINDOWS */

    Py_INCREF(Py_None);
    return_value = Py_None;

exit:
#ifdef MS_WINDOWS
    if (hFile != INVALID_HANDLE_VALUE)
        CloseHandle(hFile);
#endif
    return return_value;
}

/* Process operations */


/*[clinic input]
os._exit

    status: int

Exit to the system with specified status, without normal exit processing.
[clinic start generated code]*/

static PyObject *
os__exit_impl(PyModuleDef *module, int status)
/*[clinic end generated code: output=472a3cbaf68f3621 input=5e6d57556b0c4a62]*/
{
    _exit(status);
    return NULL; /* Make gcc -Wall happy */
}

#if defined(HAVE_EXECV) || defined(HAVE_SPAWNV)
static void
free_string_array(char **array, Py_ssize_t count)
{
    Py_ssize_t i;
    for (i = 0; i < count; i++)
        PyMem_Free(array[i]);
    PyMem_DEL(array);
}

static
int fsconvert_strdup(PyObject *o, char**out)
{
    PyObject *bytes;
    Py_ssize_t size;
    if (!PyUnicode_FSConverter(o, &bytes))
        return 0;
    size = PyBytes_GET_SIZE(bytes);
    *out = PyMem_Malloc(size+1);
    if (!*out) {
        PyErr_NoMemory();
        return 0;
    }
    memcpy(*out, PyBytes_AsString(bytes), size+1);
    Py_DECREF(bytes);
    return 1;
}
#endif

#if defined(HAVE_EXECV) || defined (HAVE_FEXECVE)
static char**
parse_envlist(PyObject* env, Py_ssize_t *envc_ptr)
{
    char **envlist;
    Py_ssize_t i, pos, envc;
    PyObject *keys=NULL, *vals=NULL;
    PyObject *key, *val, *key2, *val2;
    char *p;
    const char *k, *v;
    size_t len;

    i = PyMapping_Size(env);
    if (i < 0)
        return NULL;
    envlist = PyMem_NEW(char *, i + 1);
    if (envlist == NULL) {
        PyErr_NoMemory();
        return NULL;
    }
    envc = 0;
    keys = PyMapping_Keys(env);
    if (!keys)
        goto error;
    vals = PyMapping_Values(env);
    if (!vals)
        goto error;
    if (!PyList_Check(keys) || !PyList_Check(vals)) {
        PyErr_Format(PyExc_TypeError,
                     "env.keys() or env.values() is not a list");
        goto error;
    }

    for (pos = 0; pos < i; pos++) {
        key = PyList_GetItem(keys, pos);
        val = PyList_GetItem(vals, pos);
        if (!key || !val)
            goto error;

        if (PyUnicode_FSConverter(key, &key2) == 0)
            goto error;
        if (PyUnicode_FSConverter(val, &val2) == 0) {
            Py_DECREF(key2);
            goto error;
        }

        k = PyBytes_AsString(key2);
        v = PyBytes_AsString(val2);
        len = PyBytes_GET_SIZE(key2) + PyBytes_GET_SIZE(val2) + 2;

        p = PyMem_NEW(char, len);
        if (p == NULL) {
            PyErr_NoMemory();
            Py_DECREF(key2);
            Py_DECREF(val2);
            goto error;
        }
        PyOS_snprintf(p, len, "%s=%s", k, v);
        envlist[envc++] = p;
        Py_DECREF(key2);
        Py_DECREF(val2);
    }
    Py_DECREF(vals);
    Py_DECREF(keys);

    envlist[envc] = 0;
    *envc_ptr = envc;
    return envlist;

error:
    Py_XDECREF(keys);
    Py_XDECREF(vals);
    while (--envc >= 0)
        PyMem_DEL(envlist[envc]);
    PyMem_DEL(envlist);
    return NULL;
}

static char**
parse_arglist(PyObject* argv, Py_ssize_t *argc)
{
    int i;
    char **argvlist = PyMem_NEW(char *, *argc+1);
    if (argvlist == NULL) {
        PyErr_NoMemory();
        return NULL;
    }
    for (i = 0; i < *argc; i++) {
        PyObject* item = PySequence_ITEM(argv, i);
        if (item == NULL)
            goto fail;
        if (!fsconvert_strdup(item, &argvlist[i])) {
            Py_DECREF(item);
            goto fail;
        }
        Py_DECREF(item);
    }
    argvlist[*argc] = NULL;
    return argvlist;
fail:
    *argc = i;
    free_string_array(argvlist, *argc);
    return NULL;
}
#endif


#ifdef HAVE_EXECV
/*[clinic input]
os.execv

    path: FSConverter
        Path of executable file.
    argv: object
        Tuple or list of strings.
    /

Execute an executable path with arguments, replacing current process.
[clinic start generated code]*/

static PyObject *
os_execv_impl(PyModuleDef *module, PyObject *path, PyObject *argv)
/*[clinic end generated code: output=9221f08143146fff input=96041559925e5229]*/
{
    const char *path_char;
    char **argvlist;
    Py_ssize_t argc;

    /* execv has two arguments: (path, argv), where
       argv is a list or tuple of strings. */

    path_char = PyBytes_AsString(path);
    if (!PyList_Check(argv) && !PyTuple_Check(argv)) {
        PyErr_SetString(PyExc_TypeError,
                        "execv() arg 2 must be a tuple or list");
        return NULL;
    }
    argc = PySequence_Size(argv);
    if (argc < 1) {
        PyErr_SetString(PyExc_ValueError, "execv() arg 2 must not be empty");
        return NULL;
    }

    argvlist = parse_arglist(argv, &argc);
    if (argvlist == NULL) {
        return NULL;
    }

    execv(path_char, argvlist);

    /* If we get here it's definitely an error */

    free_string_array(argvlist, argc);
    return posix_error();
}


/*[clinic input]
os.execve

    path: path_t(allow_fd='PATH_HAVE_FEXECVE')
        Path of executable file.
    argv: object
        Tuple or list of strings.
    env: object
        Dictionary of strings mapping to strings.

Execute an executable path with arguments, replacing current process.
[clinic start generated code]*/

static PyObject *
os_execve_impl(PyModuleDef *module, path_t *path, PyObject *argv,
               PyObject *env)
/*[clinic end generated code: output=181884fcdb21508e input=626804fa092606d9]*/
{
    char **argvlist = NULL;
    char **envlist;
    Py_ssize_t argc, envc;

    /* execve has three arguments: (path, argv, env), where
       argv is a list or tuple of strings and env is a dictionary
       like posix.environ. */

    if (!PyList_Check(argv) && !PyTuple_Check(argv)) {
        PyErr_SetString(PyExc_TypeError,
                        "execve: argv must be a tuple or list");
        goto fail;
    }
    argc = PySequence_Size(argv);
    if (!PyMapping_Check(env)) {
        PyErr_SetString(PyExc_TypeError,
                        "execve: environment must be a mapping object");
        goto fail;
    }

    argvlist = parse_arglist(argv, &argc);
    if (argvlist == NULL) {
        goto fail;
    }

    envlist = parse_envlist(env, &envc);
    if (envlist == NULL)
        goto fail;

#ifdef HAVE_FEXECVE
    if (path->fd > -1)
        fexecve(path->fd, argvlist, envlist);
    else
#endif
        execve(path->narrow, argvlist, envlist);

    /* If we get here it's definitely an error */

    path_error(path);

    while (--envc >= 0)
        PyMem_DEL(envlist[envc]);
    PyMem_DEL(envlist);
  fail:
    if (argvlist)
        free_string_array(argvlist, argc);
    return NULL;
}
#endif /* HAVE_EXECV */


#ifdef HAVE_SPAWNV
/*[clinic input]
os.spawnv

    mode: int
        Mode of process creation.
    path: FSConverter
        Path of executable file.
    argv: object
        Tuple or list of strings.
    /

Execute the program specified by path in a new process.
[clinic start generated code]*/

static PyObject *
os_spawnv_impl(PyModuleDef *module, int mode, PyObject *path, PyObject *argv)
/*[clinic end generated code: output=140a7945484c8cc5 input=042c91dfc1e6debc]*/
{
    const char *path_char;
    char **argvlist;
    int i;
    Py_ssize_t argc;
    Py_intptr_t spawnval;
    PyObject *(*getitem)(PyObject *, Py_ssize_t);

    /* spawnv has three arguments: (mode, path, argv), where
       argv is a list or tuple of strings. */

    path_char = PyBytes_AsString(path);
    if (PyList_Check(argv)) {
        argc = PyList_Size(argv);
        getitem = PyList_GetItem;
    }
    else if (PyTuple_Check(argv)) {
        argc = PyTuple_Size(argv);
        getitem = PyTuple_GetItem;
    }
    else {
        PyErr_SetString(PyExc_TypeError,
                        "spawnv() arg 2 must be a tuple or list");
        return NULL;
    }

    argvlist = PyMem_NEW(char *, argc+1);
    if (argvlist == NULL) {
        return PyErr_NoMemory();
    }
    for (i = 0; i < argc; i++) {
        if (!fsconvert_strdup((*getitem)(argv, i),
                              &argvlist[i])) {
            free_string_array(argvlist, i);
            PyErr_SetString(
                PyExc_TypeError,
                "spawnv() arg 2 must contain only strings");
            return NULL;
        }
    }
    argvlist[argc] = NULL;

    if (mode == _OLD_P_OVERLAY)
        mode = _P_OVERLAY;

    Py_BEGIN_ALLOW_THREADS
    spawnval = _spawnv(mode, path_char, argvlist);
    Py_END_ALLOW_THREADS

    free_string_array(argvlist, argc);

    if (spawnval == -1)
        return posix_error();
    else
        return Py_BuildValue(_Py_PARSE_INTPTR, spawnval);
}


/*[clinic input]
os.spawnve

    mode: int
        Mode of process creation.
    path: FSConverter
        Path of executable file.
    argv: object
        Tuple or list of strings.
    env: object
        Dictionary of strings mapping to strings.
    /

Execute the program specified by path in a new process.
[clinic start generated code]*/

static PyObject *
os_spawnve_impl(PyModuleDef *module, int mode, PyObject *path,
                PyObject *argv, PyObject *env)
/*[clinic end generated code: output=e7f5f0703610531f input=02362fd937963f8f]*/
{
    const char *path_char;
    char **argvlist;
    char **envlist;
    PyObject *res = NULL;
    Py_ssize_t argc, i, envc;
    Py_intptr_t spawnval;
    PyObject *(*getitem)(PyObject *, Py_ssize_t);
    Py_ssize_t lastarg = 0;

    /* spawnve has four arguments: (mode, path, argv, env), where
       argv is a list or tuple of strings and env is a dictionary
       like posix.environ. */

    path_char = PyBytes_AsString(path);
    if (PyList_Check(argv)) {
        argc = PyList_Size(argv);
        getitem = PyList_GetItem;
    }
    else if (PyTuple_Check(argv)) {
        argc = PyTuple_Size(argv);
        getitem = PyTuple_GetItem;
    }
    else {
        PyErr_SetString(PyExc_TypeError,
                        "spawnve() arg 2 must be a tuple or list");
        goto fail_0;
    }
    if (!PyMapping_Check(env)) {
        PyErr_SetString(PyExc_TypeError,
                        "spawnve() arg 3 must be a mapping object");
        goto fail_0;
    }

    argvlist = PyMem_NEW(char *, argc+1);
    if (argvlist == NULL) {
        PyErr_NoMemory();
        goto fail_0;
    }
    for (i = 0; i < argc; i++) {
        if (!fsconvert_strdup((*getitem)(argv, i),
                              &argvlist[i]))
        {
            lastarg = i;
            goto fail_1;
        }
    }
    lastarg = argc;
    argvlist[argc] = NULL;

    envlist = parse_envlist(env, &envc);
    if (envlist == NULL)
        goto fail_1;

    if (mode == _OLD_P_OVERLAY)
        mode = _P_OVERLAY;

    Py_BEGIN_ALLOW_THREADS
    spawnval = _spawnve(mode, path_char, argvlist, envlist);
    Py_END_ALLOW_THREADS

    if (spawnval == -1)
        (void) posix_error();
    else
        res = Py_BuildValue(_Py_PARSE_INTPTR, spawnval);

    while (--envc >= 0)
        PyMem_DEL(envlist[envc]);
    PyMem_DEL(envlist);
  fail_1:
    free_string_array(argvlist, lastarg);
  fail_0:
    return res;
}

#endif /* HAVE_SPAWNV */


#ifdef HAVE_FORK1
/*[clinic input]
os.fork1

Fork a child process with a single multiplexed (i.e., not bound) thread.

Return 0 to child process and PID of child to parent process.
[clinic start generated code]*/

static PyObject *
os_fork1_impl(PyModuleDef *module)
/*[clinic end generated code: output=e27b4f66419c9dcf input=12db02167893926e]*/
{
    pid_t pid;
    int result = 0;
    _PyImport_AcquireLock();
    pid = fork1();
    if (pid == 0) {
        /* child: this clobbers and resets the import lock. */
        PyOS_AfterFork();
    } else {
        /* parent: release the import lock. */
        result = _PyImport_ReleaseLock();
    }
    if (pid == -1)
        return posix_error();
    if (result < 0) {
        /* Don't clobber the OSError if the fork failed. */
        PyErr_SetString(PyExc_RuntimeError,
                        "not holding the import lock");
        return NULL;
    }
    return PyLong_FromPid(pid);
}
#endif /* HAVE_FORK1 */


#ifdef HAVE_FORK
/*[clinic input]
os.fork

Fork a child process.

Return 0 to child process and PID of child to parent process.
[clinic start generated code]*/

static PyObject *
os_fork_impl(PyModuleDef *module)
/*[clinic end generated code: output=898b1ecd3498ba12 input=13c956413110eeaa]*/
{
    pid_t pid;
    int result = 0;
    _PyImport_AcquireLock();
    pid = fork();
    if (pid == 0) {
        /* child: this clobbers and resets the import lock. */
        PyOS_AfterFork();
    } else {
        /* parent: release the import lock. */
        result = _PyImport_ReleaseLock();
    }
    if (pid == -1)
        return posix_error();
    if (result < 0) {
        /* Don't clobber the OSError if the fork failed. */
        PyErr_SetString(PyExc_RuntimeError,
                        "not holding the import lock");
        return NULL;
    }
    return PyLong_FromPid(pid);
}
#endif /* HAVE_FORK */


#ifdef HAVE_SCHED_H
#ifdef HAVE_SCHED_GET_PRIORITY_MAX
/*[clinic input]
os.sched_get_priority_max

    policy: int

Get the maximum scheduling priority for policy.
[clinic start generated code]*/

static PyObject *
os_sched_get_priority_max_impl(PyModuleDef *module, int policy)
/*[clinic end generated code: output=a6a30fa5071f2d81 input=2097b7998eca6874]*/
{
    int max;

    max = sched_get_priority_max(policy);
    if (max < 0)
        return posix_error();
    return PyLong_FromLong(max);
}


/*[clinic input]
os.sched_get_priority_min

    policy: int

Get the minimum scheduling priority for policy.
[clinic start generated code]*/

static PyObject *
os_sched_get_priority_min_impl(PyModuleDef *module, int policy)
/*[clinic end generated code: output=5ca3ed6bc43e9b20 input=21bc8fa0d70983bf]*/
{
    int min = sched_get_priority_min(policy);
    if (min < 0)
        return posix_error();
    return PyLong_FromLong(min);
}
#endif /* HAVE_SCHED_GET_PRIORITY_MAX */


#ifdef HAVE_SCHED_SETSCHEDULER
/*[clinic input]
os.sched_getscheduler
    pid: pid_t
    /

Get the scheduling policy for the process identifiedy by pid.

Passing 0 for pid returns the scheduling policy for the calling process.
[clinic start generated code]*/

static PyObject *
os_sched_getscheduler_impl(PyModuleDef *module, pid_t pid)
/*[clinic end generated code: output=8cd63c15caf54fa9 input=5f14cfd1f189e1a0]*/
{
    int policy;

    policy = sched_getscheduler(pid);
    if (policy < 0)
        return posix_error();
    return PyLong_FromLong(policy);
}
#endif /* HAVE_SCHED_SETSCHEDULER */


#if defined(HAVE_SCHED_SETSCHEDULER) || defined(HAVE_SCHED_SETPARAM)
/*[clinic input]
class os.sched_param "PyObject *" "&SchedParamType"

@classmethod
os.sched_param.__new__

    sched_priority: object
        A scheduling parameter.

Current has only one field: sched_priority");
[clinic start generated code]*/

static PyObject *
os_sched_param_impl(PyTypeObject *type, PyObject *sched_priority)
/*[clinic end generated code: output=48f4067d60f48c13 input=73a4c22f7071fc62]*/
{
    PyObject *res;

    res = PyStructSequence_New(type);
    if (!res)
        return NULL;
    Py_INCREF(sched_priority);
    PyStructSequence_SET_ITEM(res, 0, sched_priority);
    return res;
}


PyDoc_VAR(os_sched_param__doc__);

static PyStructSequence_Field sched_param_fields[] = {
    {"sched_priority", "the scheduling priority"},
    {0}
};

static PyStructSequence_Desc sched_param_desc = {
    "sched_param", /* name */
    os_sched_param__doc__, /* doc */
    sched_param_fields,
    1
};

static int
convert_sched_param(PyObject *param, struct sched_param *res)
{
    long priority;

    if (Py_TYPE(param) != &SchedParamType) {
        PyErr_SetString(PyExc_TypeError, "must have a sched_param object");
        return 0;
    }
    priority = PyLong_AsLong(PyStructSequence_GET_ITEM(param, 0));
    if (priority == -1 && PyErr_Occurred())
        return 0;
    if (priority > INT_MAX || priority < INT_MIN) {
        PyErr_SetString(PyExc_OverflowError, "sched_priority out of range");
        return 0;
    }
    res->sched_priority = Py_SAFE_DOWNCAST(priority, long, int);
    return 1;
}
#endif /* defined(HAVE_SCHED_SETSCHEDULER) || defined(HAVE_SCHED_SETPARAM) */


#ifdef HAVE_SCHED_SETSCHEDULER
/*[clinic input]
os.sched_setscheduler

    pid: pid_t
    policy: int
    param: sched_param
    /

Set the scheduling policy for the process identified by pid.

If pid is 0, the calling process is changed.
param is an instance of sched_param.
[clinic start generated code]*/

static PyObject *
os_sched_setscheduler_impl(PyModuleDef *module, pid_t pid, int policy,
                           struct sched_param *param)
/*[clinic end generated code: output=37053e5c528c35c9 input=c581f9469a5327dd]*/
{
    /*
    ** sched_setscheduler() returns 0 in Linux, but the previous
    ** scheduling policy under Solaris/Illumos, and others.
    ** On error, -1 is returned in all Operating Systems.
    */
    if (sched_setscheduler(pid, policy, param) == -1)
        return posix_error();
    Py_RETURN_NONE;
}
#endif  /* HAVE_SCHED_SETSCHEDULER*/


#ifdef HAVE_SCHED_SETPARAM
/*[clinic input]
os.sched_getparam
    pid: pid_t
    /

Returns scheduling parameters for the process identified by pid.

If pid is 0, returns parameters for the calling process.
Return value is an instance of sched_param.
[clinic start generated code]*/

static PyObject *
os_sched_getparam_impl(PyModuleDef *module, pid_t pid)
/*[clinic end generated code: output=f42c5bd2604ecd08 input=18a1ef9c2efae296]*/
{
    struct sched_param param;
    PyObject *result;
    PyObject *priority;

    if (sched_getparam(pid, &param))
        return posix_error();
    result = PyStructSequence_New(&SchedParamType);
    if (!result)
        return NULL;
    priority = PyLong_FromLong(param.sched_priority);
    if (!priority) {
        Py_DECREF(result);
        return NULL;
    }
    PyStructSequence_SET_ITEM(result, 0, priority);
    return result;
}


/*[clinic input]
os.sched_setparam
    pid: pid_t
    param: sched_param
    /

Set scheduling parameters for the process identified by pid.

If pid is 0, sets parameters for the calling process.
param should be an instance of sched_param.
[clinic start generated code]*/

static PyObject *
os_sched_setparam_impl(PyModuleDef *module, pid_t pid,
                       struct sched_param *param)
/*[clinic end generated code: output=b7a3c589436cec9b input=6b8d6dfcecdc21bd]*/
{
    if (sched_setparam(pid, param))
        return posix_error();
    Py_RETURN_NONE;
}
#endif /* HAVE_SCHED_SETPARAM */


#ifdef HAVE_SCHED_RR_GET_INTERVAL
/*[clinic input]
os.sched_rr_get_interval -> double
    pid: pid_t
    /

Return the round-robin quantum for the process identified by pid, in seconds.

Value returned is a float.
[clinic start generated code]*/

static double
os_sched_rr_get_interval_impl(PyModuleDef *module, pid_t pid)
/*[clinic end generated code: output=7adc137a86dea581 input=2a973da15cca6fae]*/
{
    struct timespec interval;
    if (sched_rr_get_interval(pid, &interval)) {
        posix_error();
        return -1.0;
    }
    return (double)interval.tv_sec + 1e-9*interval.tv_nsec;
}
#endif /* HAVE_SCHED_RR_GET_INTERVAL */


/*[clinic input]
os.sched_yield

Voluntarily relinquish the CPU.
[clinic start generated code]*/

static PyObject *
os_sched_yield_impl(PyModuleDef *module)
/*[clinic end generated code: output=d7bd51869c4cb6a8 input=e54d6f98189391d4]*/
{
    if (sched_yield())
        return posix_error();
    Py_RETURN_NONE;
}

#ifdef HAVE_SCHED_SETAFFINITY
/* The minimum number of CPUs allocated in a cpu_set_t */
static const int NCPUS_START = sizeof(unsigned long) * CHAR_BIT;

/*[clinic input]
os.sched_setaffinity
    pid: pid_t
    mask : object
    /

Set the CPU affinity of the process identified by pid to mask.

mask should be an iterable of integers identifying CPUs.
[clinic start generated code]*/

static PyObject *
os_sched_setaffinity_impl(PyModuleDef *module, pid_t pid, PyObject *mask)
/*[clinic end generated code: output=582bcbf40d3253a9 input=a0791a597c7085ba]*/
{
    int ncpus;
    size_t setsize;
    cpu_set_t *cpu_set = NULL;
    PyObject *iterator = NULL, *item;

    iterator = PyObject_GetIter(mask);
    if (iterator == NULL)
        return NULL;

    ncpus = NCPUS_START;
    setsize = CPU_ALLOC_SIZE(ncpus);
    cpu_set = CPU_ALLOC(ncpus);
    if (cpu_set == NULL) {
        PyErr_NoMemory();
        goto error;
    }
    CPU_ZERO_S(setsize, cpu_set);

    while ((item = PyIter_Next(iterator))) {
        long cpu;
        if (!PyLong_Check(item)) {
            PyErr_Format(PyExc_TypeError,
                        "expected an iterator of ints, "
                        "but iterator yielded %R",
                        Py_TYPE(item));
            Py_DECREF(item);
            goto error;
        }
        cpu = PyLong_AsLong(item);
        Py_DECREF(item);
        if (cpu < 0) {
            if (!PyErr_Occurred())
                PyErr_SetString(PyExc_ValueError, "negative CPU number");
            goto error;
        }
        if (cpu > INT_MAX - 1) {
            PyErr_SetString(PyExc_OverflowError, "CPU number too large");
            goto error;
        }
        if (cpu >= ncpus) {
            /* Grow CPU mask to fit the CPU number */
            int newncpus = ncpus;
            cpu_set_t *newmask;
            size_t newsetsize;
            while (newncpus <= cpu) {
                if (newncpus > INT_MAX / 2)
                    newncpus = cpu + 1;
                else
                    newncpus = newncpus * 2;
            }
            newmask = CPU_ALLOC(newncpus);
            if (newmask == NULL) {
                PyErr_NoMemory();
                goto error;
            }
            newsetsize = CPU_ALLOC_SIZE(newncpus);
            CPU_ZERO_S(newsetsize, newmask);
            memcpy(newmask, cpu_set, setsize);
            CPU_FREE(cpu_set);
            setsize = newsetsize;
            cpu_set = newmask;
            ncpus = newncpus;
        }
        CPU_SET_S(cpu, setsize, cpu_set);
    }
    Py_CLEAR(iterator);

    if (sched_setaffinity(pid, setsize, cpu_set)) {
        posix_error();
        goto error;
    }
    CPU_FREE(cpu_set);
    Py_RETURN_NONE;

error:
    if (cpu_set)
        CPU_FREE(cpu_set);
    Py_XDECREF(iterator);
    return NULL;
}


/*[clinic input]
os.sched_getaffinity
    pid: pid_t
    /

Return the affinity of the process identified by pid (or the current process if zero).

The affinity is returned as a set of CPU identifiers.
[clinic start generated code]*/

static PyObject *
os_sched_getaffinity_impl(PyModuleDef *module, pid_t pid)
/*[clinic end generated code: output=b431a8f310e369e7 input=983ce7cb4a565980]*/
{
    int cpu, ncpus, count;
    size_t setsize;
    cpu_set_t *mask = NULL;
    PyObject *res = NULL;

    ncpus = NCPUS_START;
    while (1) {
        setsize = CPU_ALLOC_SIZE(ncpus);
        mask = CPU_ALLOC(ncpus);
        if (mask == NULL)
            return PyErr_NoMemory();
        if (sched_getaffinity(pid, setsize, mask) == 0)
            break;
        CPU_FREE(mask);
        if (errno != EINVAL)
            return posix_error();
        if (ncpus > INT_MAX / 2) {
            PyErr_SetString(PyExc_OverflowError, "could not allocate "
                            "a large enough CPU set");
            return NULL;
        }
        ncpus = ncpus * 2;
    }

    res = PySet_New(NULL);
    if (res == NULL)
        goto error;
    for (cpu = 0, count = CPU_COUNT_S(setsize, mask); count; cpu++) {
        if (CPU_ISSET_S(cpu, setsize, mask)) {
            PyObject *cpu_num = PyLong_FromLong(cpu);
            --count;
            if (cpu_num == NULL)
                goto error;
            if (PySet_Add(res, cpu_num)) {
                Py_DECREF(cpu_num);
                goto error;
            }
            Py_DECREF(cpu_num);
        }
    }
    CPU_FREE(mask);
    return res;

error:
    if (mask)
        CPU_FREE(mask);
    Py_XDECREF(res);
    return NULL;
}

#endif /* HAVE_SCHED_SETAFFINITY */

#endif /* HAVE_SCHED_H */


/* AIX uses /dev/ptc but is otherwise the same as /dev/ptmx */
/* IRIX has both /dev/ptc and /dev/ptmx, use ptmx */
#if defined(HAVE_DEV_PTC) && !defined(HAVE_DEV_PTMX)
#define DEV_PTY_FILE "/dev/ptc"
#define HAVE_DEV_PTMX
#else
#define DEV_PTY_FILE "/dev/ptmx"
#endif

#if defined(HAVE_OPENPTY) || defined(HAVE_FORKPTY) || defined(HAVE_DEV_PTMX)
#ifdef HAVE_PTY_H
#include <pty.h>
#else
#ifdef HAVE_LIBUTIL_H
#include <libutil.h>
#else
#ifdef HAVE_UTIL_H
#include <util.h>
#endif /* HAVE_UTIL_H */
#endif /* HAVE_LIBUTIL_H */
#endif /* HAVE_PTY_H */
#ifdef HAVE_STROPTS_H
#include <stropts.h>
#endif
#endif /* defined(HAVE_OPENPTY) || defined(HAVE_FORKPTY) || defined(HAVE_DEV_PTMX */


#if defined(HAVE_OPENPTY) || defined(HAVE__GETPTY) || defined(HAVE_DEV_PTMX)
/*[clinic input]
os.openpty

Open a pseudo-terminal.

Return a tuple of (master_fd, slave_fd) containing open file descriptors
for both the master and slave ends.
[clinic start generated code]*/

static PyObject *
os_openpty_impl(PyModuleDef *module)
/*[clinic end generated code: output=358e571c1ba135ee input=f3d99fd99e762907]*/
{
    int master_fd = -1, slave_fd = -1;
#ifndef HAVE_OPENPTY
    char * slave_name;
#endif
#if defined(HAVE_DEV_PTMX) && !defined(HAVE_OPENPTY) && !defined(HAVE__GETPTY)
    PyOS_sighandler_t sig_saved;
#ifdef sun
    extern char *ptsname(int fildes);
#endif
#endif

#ifdef HAVE_OPENPTY
    if (openpty(&master_fd, &slave_fd, NULL, NULL, NULL) != 0)
        goto posix_error;

    if (_Py_set_inheritable(master_fd, 0, NULL) < 0)
        goto error;
    if (_Py_set_inheritable(slave_fd, 0, NULL) < 0)
        goto error;

#elif defined(HAVE__GETPTY)
    slave_name = _getpty(&master_fd, O_RDWR, 0666, 0);
    if (slave_name == NULL)
        goto posix_error;
    if (_Py_set_inheritable(master_fd, 0, NULL) < 0)
        goto error;

    slave_fd = _Py_open(slave_name, O_RDWR);
    if (slave_fd < 0)
        goto error;

#else
    master_fd = open(DEV_PTY_FILE, O_RDWR | O_NOCTTY); /* open master */
    if (master_fd < 0)
        goto posix_error;

    sig_saved = PyOS_setsig(SIGCHLD, SIG_DFL);

    /* change permission of slave */
    if (grantpt(master_fd) < 0) {
        PyOS_setsig(SIGCHLD, sig_saved);
        goto posix_error;
    }

    /* unlock slave */
    if (unlockpt(master_fd) < 0) {
        PyOS_setsig(SIGCHLD, sig_saved);
        goto posix_error;
    }

    PyOS_setsig(SIGCHLD, sig_saved);

    slave_name = ptsname(master_fd); /* get name of slave */
    if (slave_name == NULL)
        goto posix_error;

    slave_fd = _Py_open(slave_name, O_RDWR | O_NOCTTY); /* open slave */
    if (slave_fd == -1)
        goto error;

    if (_Py_set_inheritable(master_fd, 0, NULL) < 0)
        goto posix_error;

#if !defined(__CYGWIN__) && !defined(__ANDROID__) && !defined(HAVE_DEV_PTC)
    ioctl(slave_fd, I_PUSH, "ptem"); /* push ptem */
    ioctl(slave_fd, I_PUSH, "ldterm"); /* push ldterm */
#ifndef __hpux
    ioctl(slave_fd, I_PUSH, "ttcompat"); /* push ttcompat */
#endif /* __hpux */
#endif /* HAVE_CYGWIN */
#endif /* HAVE_OPENPTY */

    return Py_BuildValue("(ii)", master_fd, slave_fd);

posix_error:
    posix_error();
error:
    if (master_fd != -1)
        close(master_fd);
    if (slave_fd != -1)
        close(slave_fd);
    return NULL;
}
#endif /* defined(HAVE_OPENPTY) || defined(HAVE__GETPTY) || defined(HAVE_DEV_PTMX) */


#ifdef HAVE_FORKPTY
/*[clinic input]
os.forkpty

Fork a new process with a new pseudo-terminal as controlling tty.

Returns a tuple of (pid, master_fd).
Like fork(), return pid of 0 to the child process,
and pid of child to the parent process.
To both, return fd of newly opened pseudo-terminal.
[clinic start generated code]*/

static PyObject *
os_forkpty_impl(PyModuleDef *module)
/*[clinic end generated code: output=a11b8391dce3cb57 input=f1f7f4bae3966010]*/
{
    int master_fd = -1, result = 0;
    pid_t pid;

    _PyImport_AcquireLock();
    pid = forkpty(&master_fd, NULL, NULL, NULL);
    if (pid == 0) {
        /* child: this clobbers and resets the import lock. */
        PyOS_AfterFork();
    } else {
        /* parent: release the import lock. */
        result = _PyImport_ReleaseLock();
    }
    if (pid == -1)
        return posix_error();
    if (result < 0) {
        /* Don't clobber the OSError if the fork failed. */
        PyErr_SetString(PyExc_RuntimeError,
                        "not holding the import lock");
        return NULL;
    }
    return Py_BuildValue("(Ni)", PyLong_FromPid(pid), master_fd);
}
#endif /* HAVE_FORKPTY */


#ifdef HAVE_GETEGID
/*[clinic input]
os.getegid

Return the current process's effective group id.
[clinic start generated code]*/

static PyObject *
os_getegid_impl(PyModuleDef *module)
/*[clinic end generated code: output=90f433a8c0b1d919 input=1596f79ad1107d5d]*/
{
    return _PyLong_FromGid(getegid());
}
#endif /* HAVE_GETEGID */


#ifdef HAVE_GETEUID
/*[clinic input]
os.geteuid

Return the current process's effective user id.
[clinic start generated code]*/

static PyObject *
os_geteuid_impl(PyModuleDef *module)
/*[clinic end generated code: output=1a532c4a66874357 input=4644c662d3bd9f19]*/
{
    return _PyLong_FromUid(geteuid());
}
#endif /* HAVE_GETEUID */


#ifdef HAVE_GETGID
/*[clinic input]
os.getgid

Return the current process's group id.
[clinic start generated code]*/

static PyObject *
os_getgid_impl(PyModuleDef *module)
/*[clinic end generated code: output=91a22021b74ea46b input=58796344cd87c0f6]*/
{
    return _PyLong_FromGid(getgid());
}
#endif /* HAVE_GETGID */


/*[clinic input]
os.getpid

Return the current process id.
[clinic start generated code]*/

static PyObject *
os_getpid_impl(PyModuleDef *module)
/*[clinic end generated code: output=8fbf3a934ee09e62 input=5a9a00f0ab68aa00]*/
{
    return PyLong_FromPid(getpid());
}

#ifdef HAVE_GETGROUPLIST

/* AC 3.5: funny apple logic below */
PyDoc_STRVAR(posix_getgrouplist__doc__,
"getgrouplist(user, group) -> list of groups to which a user belongs\n\n\
Returns a list of groups to which a user belongs.\n\n\
    user: username to lookup\n\
    group: base group id of the user");

static PyObject *
posix_getgrouplist(PyObject *self, PyObject *args)
{
#ifdef NGROUPS_MAX
#define MAX_GROUPS NGROUPS_MAX
#else
    /* defined to be 16 on Solaris7, so this should be a small number */
#define MAX_GROUPS 64
#endif

    const char *user;
    int i, ngroups;
    PyObject *list;
#ifdef __APPLE__
    int *groups, basegid;
#else
    gid_t *groups, basegid;
#endif
    ngroups = MAX_GROUPS;

#ifdef __APPLE__
    if (!PyArg_ParseTuple(args, "si:getgrouplist", &user, &basegid))
        return NULL;
#else
    if (!PyArg_ParseTuple(args, "sO&:getgrouplist", &user,
                          _Py_Gid_Converter, &basegid))
        return NULL;
#endif

#ifdef __APPLE__
    groups = PyMem_New(int, ngroups);
#else
    groups = PyMem_New(gid_t, ngroups);
#endif
    if (groups == NULL)
        return PyErr_NoMemory();

    if (getgrouplist(user, basegid, groups, &ngroups) == -1) {
        PyMem_Del(groups);
        return posix_error();
    }

    list = PyList_New(ngroups);
    if (list == NULL) {
        PyMem_Del(groups);
        return NULL;
    }

    for (i = 0; i < ngroups; i++) {
#ifdef __APPLE__
        PyObject *o = PyLong_FromUnsignedLong((unsigned long)groups[i]);
#else
        PyObject *o = _PyLong_FromGid(groups[i]);
#endif
        if (o == NULL) {
            Py_DECREF(list);
            PyMem_Del(groups);
            return NULL;
        }
        PyList_SET_ITEM(list, i, o);
    }

    PyMem_Del(groups);

    return list;
}
#endif /* HAVE_GETGROUPLIST */


#ifdef HAVE_GETGROUPS
/*[clinic input]
os.getgroups

Return list of supplemental group IDs for the process.
[clinic start generated code]*/

static PyObject *
os_getgroups_impl(PyModuleDef *module)
/*[clinic end generated code: output=6e7c4fd2db6d5c60 input=d3f109412e6a155c]*/
{
    PyObject *result = NULL;

#ifdef NGROUPS_MAX
#define MAX_GROUPS NGROUPS_MAX
#else
    /* defined to be 16 on Solaris7, so this should be a small number */
#define MAX_GROUPS 64
#endif
    gid_t grouplist[MAX_GROUPS];

    /* On MacOSX getgroups(2) can return more than MAX_GROUPS results
     * This is a helper variable to store the intermediate result when
     * that happens.
     *
     * To keep the code readable the OSX behaviour is unconditional,
     * according to the POSIX spec this should be safe on all unix-y
     * systems.
     */
    gid_t* alt_grouplist = grouplist;
    int n;

#ifdef __APPLE__
    /* Issue #17557: As of OS X 10.8, getgroups(2) no longer raises EINVAL if
     * there are more groups than can fit in grouplist.  Therefore, on OS X
     * always first call getgroups with length 0 to get the actual number
     * of groups.
     */
    n = getgroups(0, NULL);
    if (n < 0) {
        return posix_error();
    } else if (n <= MAX_GROUPS) {
        /* groups will fit in existing array */
        alt_grouplist = grouplist;
    } else {
        alt_grouplist = PyMem_New(gid_t, n);
        if (alt_grouplist == NULL) {
            errno = EINVAL;
            return posix_error();
        }
    }

    n = getgroups(n, alt_grouplist);
    if (n == -1) {
        if (alt_grouplist != grouplist) {
            PyMem_Free(alt_grouplist);
        }
        return posix_error();
    }
#else
    n = getgroups(MAX_GROUPS, grouplist);
    if (n < 0) {
        if (errno == EINVAL) {
            n = getgroups(0, NULL);
            if (n == -1) {
                return posix_error();
            }
            if (n == 0) {
                /* Avoid malloc(0) */
                alt_grouplist = grouplist;
            } else {
                alt_grouplist = PyMem_New(gid_t, n);
                if (alt_grouplist == NULL) {
                    errno = EINVAL;
                    return posix_error();
                }
                n = getgroups(n, alt_grouplist);
                if (n == -1) {
                    PyMem_Free(alt_grouplist);
                    return posix_error();
                }
            }
        } else {
            return posix_error();
        }
    }
#endif

    result = PyList_New(n);
    if (result != NULL) {
        int i;
        for (i = 0; i < n; ++i) {
            PyObject *o = _PyLong_FromGid(alt_grouplist[i]);
            if (o == NULL) {
                Py_DECREF(result);
                result = NULL;
                break;
            }
            PyList_SET_ITEM(result, i, o);
        }
    }

    if (alt_grouplist != grouplist) {
        PyMem_Free(alt_grouplist);
    }

    return result;
}
#endif /* HAVE_GETGROUPS */

#ifdef HAVE_INITGROUPS
PyDoc_STRVAR(posix_initgroups__doc__,
"initgroups(username, gid) -> None\n\n\
Call the system initgroups() to initialize the group access list with all of\n\
the groups of which the specified username is a member, plus the specified\n\
group id.");

/* AC 3.5: funny apple logic */
static PyObject *
posix_initgroups(PyObject *self, PyObject *args)
{
    PyObject *oname;
    const char *username;
    int res;
#ifdef __APPLE__
    int gid;
#else
    gid_t gid;
#endif

#ifdef __APPLE__
    if (!PyArg_ParseTuple(args, "O&i:initgroups",
                          PyUnicode_FSConverter, &oname,
                          &gid))
#else
    if (!PyArg_ParseTuple(args, "O&O&:initgroups",
                          PyUnicode_FSConverter, &oname,
                          _Py_Gid_Converter, &gid))
#endif
        return NULL;
    username = PyBytes_AS_STRING(oname);

    res = initgroups(username, gid);
    Py_DECREF(oname);
    if (res == -1)
        return PyErr_SetFromErrno(PyExc_OSError);

    Py_INCREF(Py_None);
    return Py_None;
}
#endif /* HAVE_INITGROUPS */


#ifdef HAVE_GETPGID
/*[clinic input]
os.getpgid

    pid: pid_t

Call the system call getpgid(), and return the result.
[clinic start generated code]*/

static PyObject *
os_getpgid_impl(PyModuleDef *module, pid_t pid)
/*[clinic end generated code: output=70e713b4d54b7c61 input=39d710ae3baaf1c7]*/
{
    pid_t pgid = getpgid(pid);
    if (pgid < 0)
        return posix_error();
    return PyLong_FromPid(pgid);
}
#endif /* HAVE_GETPGID */


#ifdef HAVE_GETPGRP
/*[clinic input]
os.getpgrp

Return the current process group id.
[clinic start generated code]*/

static PyObject *
os_getpgrp_impl(PyModuleDef *module)
/*[clinic end generated code: output=cf3403585846811f input=6846fb2bb9a3705e]*/
{
#ifdef GETPGRP_HAVE_ARG
    return PyLong_FromPid(getpgrp(0));
#else /* GETPGRP_HAVE_ARG */
    return PyLong_FromPid(getpgrp());
#endif /* GETPGRP_HAVE_ARG */
}
#endif /* HAVE_GETPGRP */


#ifdef HAVE_SETPGRP
/*[clinic input]
os.setpgrp

Make the current process the leader of its process group.
[clinic start generated code]*/

static PyObject *
os_setpgrp_impl(PyModuleDef *module)
/*[clinic end generated code: output=59650f55a963d7ac input=1f0619fcb5731e7e]*/
{
#ifdef SETPGRP_HAVE_ARG
    if (setpgrp(0, 0) < 0)
#else /* SETPGRP_HAVE_ARG */
    if (setpgrp() < 0)
#endif /* SETPGRP_HAVE_ARG */
        return posix_error();
    Py_INCREF(Py_None);
    return Py_None;
}
#endif /* HAVE_SETPGRP */

#ifdef HAVE_GETPPID

#ifdef MS_WINDOWS
#include <tlhelp32.h>

static PyObject*
win32_getppid()
{
    HANDLE snapshot;
    pid_t mypid;
    PyObject* result = NULL;
    BOOL have_record;
    PROCESSENTRY32 pe;

    mypid = getpid(); /* This function never fails */

    snapshot = CreateToolhelp32Snapshot(TH32CS_SNAPPROCESS, 0);
    if (snapshot == INVALID_HANDLE_VALUE)
        return PyErr_SetFromWindowsErr(GetLastError());

    pe.dwSize = sizeof(pe);
    have_record = Process32First(snapshot, &pe);
    while (have_record) {
        if (mypid == (pid_t)pe.th32ProcessID) {
            /* We could cache the ulong value in a static variable. */
            result = PyLong_FromPid((pid_t)pe.th32ParentProcessID);
            break;
        }

        have_record = Process32Next(snapshot, &pe);
    }

    /* If our loop exits and our pid was not found (result will be NULL)
     * then GetLastError will return ERROR_NO_MORE_FILES. This is an
     * error anyway, so let's raise it. */
    if (!result)
        result = PyErr_SetFromWindowsErr(GetLastError());

    CloseHandle(snapshot);

    return result;
}
#endif /*MS_WINDOWS*/


/*[clinic input]
os.getppid

Return the parent's process id.

If the parent process has already exited, Windows machines will still
return its id; others systems will return the id of the 'init' process (1).
[clinic start generated code]*/

static PyObject *
os_getppid_impl(PyModuleDef *module)
/*[clinic end generated code: output=4e49c8e7a8738cd2 input=e637cb87539c030e]*/
{
#ifdef MS_WINDOWS
    return win32_getppid();
#else
    return PyLong_FromPid(getppid());
#endif
}
#endif /* HAVE_GETPPID */


#ifdef HAVE_GETLOGIN
/*[clinic input]
os.getlogin

Return the actual login name.
[clinic start generated code]*/

static PyObject *
os_getlogin_impl(PyModuleDef *module)
/*[clinic end generated code: output=037ebdb3e4b5dac1 input=2a21ab1e917163df]*/
{
    PyObject *result = NULL;
#ifdef MS_WINDOWS
    wchar_t user_name[UNLEN + 1];
    DWORD num_chars = Py_ARRAY_LENGTH(user_name);

    if (GetUserNameW(user_name, &num_chars)) {
        /* num_chars is the number of unicode chars plus null terminator */
        result = PyUnicode_FromWideChar(user_name, num_chars - 1);
    }
    else
        result = PyErr_SetFromWindowsErr(GetLastError());
#else
    char *name;
    int old_errno = errno;

    errno = 0;
    name = getlogin();
    if (name == NULL) {
        if (errno)
            posix_error();
        else
            PyErr_SetString(PyExc_OSError, "unable to determine login name");
    }
    else
        result = PyUnicode_DecodeFSDefault(name);
    errno = old_errno;
#endif
    return result;
}
#endif /* HAVE_GETLOGIN */


#ifdef HAVE_GETUID
/*[clinic input]
os.getuid

Return the current process's user id.
[clinic start generated code]*/

static PyObject *
os_getuid_impl(PyModuleDef *module)
/*[clinic end generated code: output=03a8b894cefb3fa5 input=b53c8b35f110a516]*/
{
    return _PyLong_FromUid(getuid());
}
#endif /* HAVE_GETUID */


#ifdef MS_WINDOWS
#define HAVE_KILL
#endif /* MS_WINDOWS */

#ifdef HAVE_KILL
/*[clinic input]
os.kill

    pid: pid_t
    signal: Py_ssize_t
    /

Kill a process with a signal.
[clinic start generated code]*/

static PyObject *
os_kill_impl(PyModuleDef *module, pid_t pid, Py_ssize_t signal)
/*[clinic end generated code: output=74f907dd00a83c26 input=61a36b86ca275ab9]*/
#ifndef MS_WINDOWS
{
    if (kill(pid, (int)signal) == -1)
        return posix_error();
    Py_RETURN_NONE;
}
#else /* !MS_WINDOWS */
{
    PyObject *result;
    DWORD sig = (DWORD)signal;
    DWORD err;
    HANDLE handle;

    /* Console processes which share a common console can be sent CTRL+C or
       CTRL+BREAK events, provided they handle said events. */
    if (sig == CTRL_C_EVENT || sig == CTRL_BREAK_EVENT) {
        if (GenerateConsoleCtrlEvent(sig, (DWORD)pid) == 0) {
            err = GetLastError();
            PyErr_SetFromWindowsErr(err);
        }
        else
            Py_RETURN_NONE;
    }

    /* If the signal is outside of what GenerateConsoleCtrlEvent can use,
       attempt to open and terminate the process. */
    handle = OpenProcess(PROCESS_ALL_ACCESS, FALSE, (DWORD)pid);
    if (handle == NULL) {
        err = GetLastError();
        return PyErr_SetFromWindowsErr(err);
    }

    if (TerminateProcess(handle, sig) == 0) {
        err = GetLastError();
        result = PyErr_SetFromWindowsErr(err);
    } else {
        Py_INCREF(Py_None);
        result = Py_None;
    }

    CloseHandle(handle);
    return result;
}
#endif /* !MS_WINDOWS */
#endif /* HAVE_KILL */


#ifdef HAVE_KILLPG
/*[clinic input]
os.killpg

    pgid: pid_t
    signal: int
    /

Kill a process group with a signal.
[clinic start generated code]*/

static PyObject *
os_killpg_impl(PyModuleDef *module, pid_t pgid, int signal)
/*[clinic end generated code: output=3434a766ef945f93 input=38b5449eb8faec19]*/
{
    /* XXX some man pages make the `pgid` parameter an int, others
       a pid_t. Since getpgrp() returns a pid_t, we assume killpg should
       take the same type. Moreover, pid_t is always at least as wide as
       int (else compilation of this module fails), which is safe. */
    if (killpg(pgid, signal) == -1)
        return posix_error();
    Py_RETURN_NONE;
}
#endif /* HAVE_KILLPG */


#ifdef HAVE_PLOCK
#ifdef HAVE_SYS_LOCK_H
#include <sys/lock.h>
#endif

/*[clinic input]
os.plock
    op: int
    /

Lock program segments into memory.");
[clinic start generated code]*/

static PyObject *
os_plock_impl(PyModuleDef *module, int op)
/*[clinic end generated code: output=5cb851f81b914984 input=e6e5e348e1525f60]*/
{
    if (plock(op) == -1)
        return posix_error();
    Py_RETURN_NONE;
}
#endif /* HAVE_PLOCK */


#ifdef HAVE_SETUID
/*[clinic input]
os.setuid

    uid: uid_t
    /

Set the current process's user id.
[clinic start generated code]*/

static PyObject *
os_setuid_impl(PyModuleDef *module, uid_t uid)
/*[clinic end generated code: output=941ea9a8d1e5d565 input=c921a3285aa22256]*/
{
    if (setuid(uid) < 0)
        return posix_error();
    Py_RETURN_NONE;
}
#endif /* HAVE_SETUID */


#ifdef HAVE_SETEUID
/*[clinic input]
os.seteuid

    euid: uid_t
    /

Set the current process's effective user id.
[clinic start generated code]*/

static PyObject *
os_seteuid_impl(PyModuleDef *module, uid_t euid)
/*[clinic end generated code: output=66f4f6823a648d6d input=ba93d927e4781aa9]*/
{
    if (seteuid(euid) < 0)
        return posix_error();
    Py_RETURN_NONE;
}
#endif /* HAVE_SETEUID */


#ifdef HAVE_SETEGID
/*[clinic input]
os.setegid

    egid: gid_t
    /

Set the current process's effective group id.
[clinic start generated code]*/

static PyObject *
os_setegid_impl(PyModuleDef *module, gid_t egid)
/*[clinic end generated code: output=ca094a69a081a60f input=4080526d0ccd6ce3]*/
{
    if (setegid(egid) < 0)
        return posix_error();
    Py_RETURN_NONE;
}
#endif /* HAVE_SETEGID */


#ifdef HAVE_SETREUID
/*[clinic input]
os.setreuid

    ruid: uid_t
    euid: uid_t
    /

Set the current process's real and effective user ids.
[clinic start generated code]*/

static PyObject *
os_setreuid_impl(PyModuleDef *module, uid_t ruid, uid_t euid)
/*[clinic end generated code: output=b2938c3e73d27ec7 input=0ca8978de663880c]*/
{
    if (setreuid(ruid, euid) < 0) {
        return posix_error();
    } else {
        Py_INCREF(Py_None);
        return Py_None;
    }
}
#endif /* HAVE_SETREUID */


#ifdef HAVE_SETREGID
/*[clinic input]
os.setregid

    rgid: gid_t
    egid: gid_t
    /

Set the current process's real and effective group ids.
[clinic start generated code]*/

static PyObject *
os_setregid_impl(PyModuleDef *module, gid_t rgid, gid_t egid)
/*[clinic end generated code: output=db18f1839ababe3d input=c59499f72846db78]*/
{
    if (setregid(rgid, egid) < 0)
        return posix_error();
    Py_RETURN_NONE;
}
#endif /* HAVE_SETREGID */


#ifdef HAVE_SETGID
/*[clinic input]
os.setgid
    gid: gid_t
    /

Set the current process's group id.
[clinic start generated code]*/

static PyObject *
os_setgid_impl(PyModuleDef *module, gid_t gid)
/*[clinic end generated code: output=756cb42c6abd9d87 input=27d30c4059045dc6]*/
{
    if (setgid(gid) < 0)
        return posix_error();
    Py_RETURN_NONE;
}
#endif /* HAVE_SETGID */


#ifdef HAVE_SETGROUPS
/*[clinic input]
os.setgroups

    groups: object
    /

Set the groups of the current process to list.
[clinic start generated code]*/

static PyObject *
os_setgroups(PyModuleDef *module, PyObject *groups)
/*[clinic end generated code: output=7945c2e3cc817c58 input=fa742ca3daf85a7e]*/
{
    int i, len;
    gid_t grouplist[MAX_GROUPS];

    if (!PySequence_Check(groups)) {
        PyErr_SetString(PyExc_TypeError, "setgroups argument must be a sequence");
        return NULL;
    }
    len = PySequence_Size(groups);
    if (len > MAX_GROUPS) {
        PyErr_SetString(PyExc_ValueError, "too many groups");
        return NULL;
    }
    for(i = 0; i < len; i++) {
        PyObject *elem;
        elem = PySequence_GetItem(groups, i);
        if (!elem)
            return NULL;
        if (!PyLong_Check(elem)) {
            PyErr_SetString(PyExc_TypeError,
                            "groups must be integers");
            Py_DECREF(elem);
            return NULL;
        } else {
            if (!_Py_Gid_Converter(elem, &grouplist[i])) {
                Py_DECREF(elem);
                return NULL;
            }
        }
        Py_DECREF(elem);
    }

    if (setgroups(len, grouplist) < 0)
        return posix_error();
    Py_INCREF(Py_None);
    return Py_None;
}
#endif /* HAVE_SETGROUPS */

#if defined(HAVE_WAIT3) || defined(HAVE_WAIT4)
static PyObject *
wait_helper(pid_t pid, int status, struct rusage *ru)
{
    PyObject *result;
    static PyObject *struct_rusage;
    _Py_IDENTIFIER(struct_rusage);

    if (pid == -1)
        return posix_error();

    if (struct_rusage == NULL) {
        PyObject *m = PyImport_ImportModuleNoBlock("resource");
        if (m == NULL)
            return NULL;
        struct_rusage = _PyObject_GetAttrId(m, &PyId_struct_rusage);
        Py_DECREF(m);
        if (struct_rusage == NULL)
            return NULL;
    }

    /* XXX(nnorwitz): Copied (w/mods) from resource.c, there should be only one. */
    result = PyStructSequence_New((PyTypeObject*) struct_rusage);
    if (!result)
        return NULL;

#ifndef doubletime
#define doubletime(TV) ((double)(TV).tv_sec + (TV).tv_usec * 0.000001)
#endif

    PyStructSequence_SET_ITEM(result, 0,
                              PyFloat_FromDouble(doubletime(ru->ru_utime)));
    PyStructSequence_SET_ITEM(result, 1,
                              PyFloat_FromDouble(doubletime(ru->ru_stime)));
#define SET_INT(result, index, value)\
        PyStructSequence_SET_ITEM(result, index, PyLong_FromLong(value))
    SET_INT(result, 2, ru->ru_maxrss);
    SET_INT(result, 3, ru->ru_ixrss);
    SET_INT(result, 4, ru->ru_idrss);
    SET_INT(result, 5, ru->ru_isrss);
    SET_INT(result, 6, ru->ru_minflt);
    SET_INT(result, 7, ru->ru_majflt);
    SET_INT(result, 8, ru->ru_nswap);
    SET_INT(result, 9, ru->ru_inblock);
    SET_INT(result, 10, ru->ru_oublock);
    SET_INT(result, 11, ru->ru_msgsnd);
    SET_INT(result, 12, ru->ru_msgrcv);
    SET_INT(result, 13, ru->ru_nsignals);
    SET_INT(result, 14, ru->ru_nvcsw);
    SET_INT(result, 15, ru->ru_nivcsw);
#undef SET_INT

    if (PyErr_Occurred()) {
        Py_DECREF(result);
        return NULL;
    }

    return Py_BuildValue("NiN", PyLong_FromPid(pid), status, result);
}
#endif /* HAVE_WAIT3 || HAVE_WAIT4 */


#ifdef HAVE_WAIT3
/*[clinic input]
os.wait3

    options: int
Wait for completion of a child process.

Returns a tuple of information about the child process:
  (pid, status, rusage)
[clinic start generated code]*/

static PyObject *
os_wait3_impl(PyModuleDef *module, int options)
/*[clinic end generated code: output=e18af4924dc54945 input=8ac4c56956b61710]*/
{
    pid_t pid;
    struct rusage ru;
    int async_err = 0;
    WAIT_TYPE status;
    WAIT_STATUS_INT(status) = 0;

    do {
        Py_BEGIN_ALLOW_THREADS
        pid = wait3(&status, options, &ru);
        Py_END_ALLOW_THREADS
    } while (pid < 0 && errno == EINTR && !(async_err = PyErr_CheckSignals()));
    if (pid < 0)
        return (!async_err) ? posix_error() : NULL;

    return wait_helper(pid, WAIT_STATUS_INT(status), &ru);
}
#endif /* HAVE_WAIT3 */


#ifdef HAVE_WAIT4
/*[clinic input]

os.wait4

    pid: pid_t
    options: int

Wait for completion of a specific child process.

Returns a tuple of information about the child process:
  (pid, status, rusage)
[clinic start generated code]*/

static PyObject *
os_wait4_impl(PyModuleDef *module, pid_t pid, int options)
/*[clinic end generated code: output=714f19e6ff01e099 input=d11deed0750600ba]*/
{
    pid_t res;
    struct rusage ru;
    int async_err = 0;
    WAIT_TYPE status;
    WAIT_STATUS_INT(status) = 0;

    do {
        Py_BEGIN_ALLOW_THREADS
        res = wait4(pid, &status, options, &ru);
        Py_END_ALLOW_THREADS
    } while (res < 0 && errno == EINTR && !(async_err = PyErr_CheckSignals()));
    if (res < 0)
        return (!async_err) ? posix_error() : NULL;

    return wait_helper(res, WAIT_STATUS_INT(status), &ru);
}
#endif /* HAVE_WAIT4 */


#if defined(HAVE_WAITID) && !defined(__APPLE__)
/*[clinic input]
os.waitid

    idtype: idtype_t
        Must be one of be P_PID, P_PGID or P_ALL.
    id: id_t
        The id to wait on.
    options: int
        Constructed from the ORing of one or more of WEXITED, WSTOPPED
        or WCONTINUED and additionally may be ORed with WNOHANG or WNOWAIT.
    /

Returns the result of waiting for a process or processes.

Returns either waitid_result or None if WNOHANG is specified and there are
no children in a waitable state.
[clinic start generated code]*/

static PyObject *
os_waitid_impl(PyModuleDef *module, idtype_t idtype, id_t id, int options)
/*[clinic end generated code: output=5c0192750e22fa2e input=d8e7f76e052b7920]*/
{
    PyObject *result;
    int res;
    int async_err = 0;
    siginfo_t si;
    si.si_pid = 0;

    do {
        Py_BEGIN_ALLOW_THREADS
        res = waitid(idtype, id, &si, options);
        Py_END_ALLOW_THREADS
    } while (res < 0 && errno == EINTR && !(async_err = PyErr_CheckSignals()));
    if (res < 0)
        return (!async_err) ? posix_error() : NULL;

    if (si.si_pid == 0)
        Py_RETURN_NONE;

    result = PyStructSequence_New(&WaitidResultType);
    if (!result)
        return NULL;

    PyStructSequence_SET_ITEM(result, 0, PyLong_FromPid(si.si_pid));
    PyStructSequence_SET_ITEM(result, 1, _PyLong_FromUid(si.si_uid));
    PyStructSequence_SET_ITEM(result, 2, PyLong_FromLong((long)(si.si_signo)));
    PyStructSequence_SET_ITEM(result, 3, PyLong_FromLong((long)(si.si_status)));
    PyStructSequence_SET_ITEM(result, 4, PyLong_FromLong((long)(si.si_code)));
    if (PyErr_Occurred()) {
        Py_DECREF(result);
        return NULL;
    }

    return result;
}
#endif /* defined(HAVE_WAITID) && !defined(__APPLE__) */


#if defined(HAVE_WAITPID)
/*[clinic input]
os.waitpid
    pid: pid_t
    options: int
    /

Wait for completion of a given child process.

Returns a tuple of information regarding the child process:
    (pid, status)

The options argument is ignored on Windows.
[clinic start generated code]*/

static PyObject *
os_waitpid_impl(PyModuleDef *module, pid_t pid, int options)
/*[clinic end generated code: output=5e3593353d54b15b input=0bf1666b8758fda3]*/
{
    pid_t res;
    int async_err = 0;
    WAIT_TYPE status;
    WAIT_STATUS_INT(status) = 0;

    do {
        Py_BEGIN_ALLOW_THREADS
        res = waitpid(pid, &status, options);
        Py_END_ALLOW_THREADS
    } while (res < 0 && errno == EINTR && !(async_err = PyErr_CheckSignals()));
    if (res < 0)
        return (!async_err) ? posix_error() : NULL;

    return Py_BuildValue("Ni", PyLong_FromPid(res), WAIT_STATUS_INT(status));
}
#elif defined(HAVE_CWAIT)
/* MS C has a variant of waitpid() that's usable for most purposes. */
/*[clinic input]
os.waitpid
    pid: Py_intptr_t
    options: int
    /

Wait for completion of a given process.

Returns a tuple of information regarding the process:
    (pid, status << 8)

The options argument is ignored on Windows.
[clinic start generated code]*/

static PyObject *
os_waitpid_impl(PyModuleDef *module, Py_intptr_t pid, int options)
/*[clinic end generated code: output=fc1d520db019625f input=444c8f51cca5b862]*/
{
    int status;
    Py_intptr_t res;
    int async_err = 0;

    do {
        Py_BEGIN_ALLOW_THREADS
        res = _cwait(&status, pid, options);
        Py_END_ALLOW_THREADS
    } while (res < 0 && errno == EINTR && !(async_err = PyErr_CheckSignals()));
    if (res < 0)
        return (!async_err) ? posix_error() : NULL;

    /* shift the status left a byte so this is more like the POSIX waitpid */
    return Py_BuildValue(_Py_PARSE_INTPTR "i", res, status << 8);
}
#endif


#ifdef HAVE_WAIT
/*[clinic input]
os.wait

Wait for completion of a child process.

Returns a tuple of information about the child process:
    (pid, status)
[clinic start generated code]*/

static PyObject *
os_wait_impl(PyModuleDef *module)
/*[clinic end generated code: output=4a7f4978393e0654 input=03b0182d4a4700ce]*/
{
    pid_t pid;
    int async_err = 0;
    WAIT_TYPE status;
    WAIT_STATUS_INT(status) = 0;

    do {
        Py_BEGIN_ALLOW_THREADS
        pid = wait(&status);
        Py_END_ALLOW_THREADS
    } while (pid < 0 && errno == EINTR && !(async_err = PyErr_CheckSignals()));
    if (pid < 0)
        return (!async_err) ? posix_error() : NULL;

    return Py_BuildValue("Ni", PyLong_FromPid(pid), WAIT_STATUS_INT(status));
}
#endif /* HAVE_WAIT */


#if defined(HAVE_READLINK) || defined(MS_WINDOWS)
PyDoc_STRVAR(readlink__doc__,
"readlink(path, *, dir_fd=None) -> path\n\n\
Return a string representing the path to which the symbolic link points.\n\
\n\
If dir_fd is not None, it should be a file descriptor open to a directory,\n\
  and path should be relative; path will then be relative to that directory.\n\
dir_fd may not be implemented on your platform.\n\
  If it is unavailable, using it will raise a NotImplementedError.");
#endif

#ifdef HAVE_READLINK

/* AC 3.5: merge win32 and not together */
static PyObject *
posix_readlink(PyObject *self, PyObject *args, PyObject *kwargs)
{
    path_t path;
    int dir_fd = DEFAULT_DIR_FD;
    char buffer[MAXPATHLEN];
    ssize_t length;
    PyObject *return_value = NULL;
    static char *keywords[] = {"path", "dir_fd", NULL};

    memset(&path, 0, sizeof(path));
    path.function_name = "readlink";
    if (!PyArg_ParseTupleAndKeywords(args, kwargs, "O&|$O&:readlink", keywords,
                          path_converter, &path,
                          READLINKAT_DIR_FD_CONVERTER, &dir_fd))
        return NULL;

    Py_BEGIN_ALLOW_THREADS
#ifdef HAVE_READLINKAT
    if (dir_fd != DEFAULT_DIR_FD)
        length = readlinkat(dir_fd, path.narrow, buffer, sizeof(buffer));
    else
#endif
        length = readlink(path.narrow, buffer, sizeof(buffer));
    Py_END_ALLOW_THREADS

    if (length < 0) {
        return_value = path_error(&path);
        goto exit;
    }

    if (PyUnicode_Check(path.object))
        return_value = PyUnicode_DecodeFSDefaultAndSize(buffer, length);
    else
        return_value = PyBytes_FromStringAndSize(buffer, length);
exit:
    path_cleanup(&path);
    return return_value;
}

#endif /* HAVE_READLINK */

#if !defined(HAVE_READLINK) && defined(MS_WINDOWS)

static PyObject *
win_readlink(PyObject *self, PyObject *args, PyObject *kwargs)
{
    const wchar_t *path;
    DWORD n_bytes_returned;
    DWORD io_result;
    PyObject *po, *result;
    int dir_fd;
    HANDLE reparse_point_handle;

    char target_buffer[MAXIMUM_REPARSE_DATA_BUFFER_SIZE];
    REPARSE_DATA_BUFFER *rdb = (REPARSE_DATA_BUFFER *)target_buffer;
    const wchar_t *print_name;

    static char *keywords[] = {"path", "dir_fd", NULL};

    if (!PyArg_ParseTupleAndKeywords(args, kwargs, "U|$O&:readlink", keywords,
                          &po,
                          dir_fd_unavailable, &dir_fd
                          ))
        return NULL;

    path = PyUnicode_AsUnicode(po);
    if (path == NULL)
        return NULL;

    /* First get a handle to the reparse point */
    Py_BEGIN_ALLOW_THREADS
    reparse_point_handle = CreateFileW(
        path,
        0,
        0,
        0,
        OPEN_EXISTING,
        FILE_FLAG_OPEN_REPARSE_POINT|FILE_FLAG_BACKUP_SEMANTICS,
        0);
    Py_END_ALLOW_THREADS

    if (reparse_point_handle==INVALID_HANDLE_VALUE)
        return win32_error_object("readlink", po);

    Py_BEGIN_ALLOW_THREADS
    /* New call DeviceIoControl to read the reparse point */
    io_result = DeviceIoControl(
        reparse_point_handle,
        FSCTL_GET_REPARSE_POINT,
        0, 0, /* in buffer */
        target_buffer, sizeof(target_buffer),
        &n_bytes_returned,
        0 /* we're not using OVERLAPPED_IO */
        );
    CloseHandle(reparse_point_handle);
    Py_END_ALLOW_THREADS

    if (io_result==0)
        return win32_error_object("readlink", po);

    if (rdb->ReparseTag != IO_REPARSE_TAG_SYMLINK)
    {
        PyErr_SetString(PyExc_ValueError,
                "not a symbolic link");
        return NULL;
    }
    print_name = rdb->SymbolicLinkReparseBuffer.PathBuffer +
                 rdb->SymbolicLinkReparseBuffer.PrintNameOffset;

    result = PyUnicode_FromWideChar(print_name,
                    rdb->SymbolicLinkReparseBuffer.PrintNameLength/2);
    return result;
}

#endif /* !defined(HAVE_READLINK) && defined(MS_WINDOWS) */



#ifdef HAVE_SYMLINK

#if defined(MS_WINDOWS)

/* Grab CreateSymbolicLinkW dynamically from kernel32 */
static DWORD (CALLBACK *Py_CreateSymbolicLinkW)(LPCWSTR, LPCWSTR, DWORD) = NULL;
static DWORD (CALLBACK *Py_CreateSymbolicLinkA)(LPCSTR, LPCSTR, DWORD) = NULL;

static int
check_CreateSymbolicLink(void)
{
    HINSTANCE hKernel32;
    /* only recheck */
    if (Py_CreateSymbolicLinkW && Py_CreateSymbolicLinkA)
        return 1;
    hKernel32 = GetModuleHandleW(L"KERNEL32");
    *(FARPROC*)&Py_CreateSymbolicLinkW = GetProcAddress(hKernel32,
                                                        "CreateSymbolicLinkW");
    *(FARPROC*)&Py_CreateSymbolicLinkA = GetProcAddress(hKernel32,
                                                        "CreateSymbolicLinkA");
    return (Py_CreateSymbolicLinkW && Py_CreateSymbolicLinkA);
}

/* Remove the last portion of the path */
static void
_dirnameW(WCHAR *path)
{
    WCHAR *ptr;

    /* walk the path from the end until a backslash is encountered */
    for(ptr = path + wcslen(path); ptr != path; ptr--) {
        if (*ptr == L'\\' || *ptr == L'/')
            break;
    }
    *ptr = 0;
}

/* Remove the last portion of the path */
static void
_dirnameA(char *path)
{
    char *ptr;

    /* walk the path from the end until a backslash is encountered */
    for(ptr = path + strlen(path); ptr != path; ptr--) {
        if (*ptr == '\\' || *ptr == '/')
            break;
    }
    *ptr = 0;
}

/* Is this path absolute? */
static int
_is_absW(const WCHAR *path)
{
    return path[0] == L'\\' || path[0] == L'/' || path[1] == L':';

}

/* Is this path absolute? */
static int
_is_absA(const char *path)
{
    return path[0] == '\\' || path[0] == '/' || path[1] == ':';

}

/* join root and rest with a backslash */
static void
_joinW(WCHAR *dest_path, const WCHAR *root, const WCHAR *rest)
{
    size_t root_len;

    if (_is_absW(rest)) {
        wcscpy(dest_path, rest);
        return;
    }

    root_len = wcslen(root);

    wcscpy(dest_path, root);
    if(root_len) {
        dest_path[root_len] = L'\\';
        root_len++;
    }
    wcscpy(dest_path+root_len, rest);
}

/* join root and rest with a backslash */
static void
_joinA(char *dest_path, const char *root, const char *rest)
{
    size_t root_len;

    if (_is_absA(rest)) {
        strcpy(dest_path, rest);
        return;
    }

    root_len = strlen(root);

    strcpy(dest_path, root);
    if(root_len) {
        dest_path[root_len] = '\\';
        root_len++;
    }
    strcpy(dest_path+root_len, rest);
}

/* Return True if the path at src relative to dest is a directory */
static int
_check_dirW(LPCWSTR src, LPCWSTR dest)
{
    WIN32_FILE_ATTRIBUTE_DATA src_info;
    WCHAR dest_parent[MAX_PATH];
    WCHAR src_resolved[MAX_PATH] = L"";

    /* dest_parent = os.path.dirname(dest) */
    wcscpy(dest_parent, dest);
    _dirnameW(dest_parent);
    /* src_resolved = os.path.join(dest_parent, src) */
    _joinW(src_resolved, dest_parent, src);
    return (
        GetFileAttributesExW(src_resolved, GetFileExInfoStandard, &src_info)
        && src_info.dwFileAttributes & FILE_ATTRIBUTE_DIRECTORY
    );
}

/* Return True if the path at src relative to dest is a directory */
static int
_check_dirA(LPCSTR src, LPCSTR dest)
{
    WIN32_FILE_ATTRIBUTE_DATA src_info;
    char dest_parent[MAX_PATH];
    char src_resolved[MAX_PATH] = "";

    /* dest_parent = os.path.dirname(dest) */
    strcpy(dest_parent, dest);
    _dirnameA(dest_parent);
    /* src_resolved = os.path.join(dest_parent, src) */
    _joinA(src_resolved, dest_parent, src);
    return (
        GetFileAttributesExA(src_resolved, GetFileExInfoStandard, &src_info)
        && src_info.dwFileAttributes & FILE_ATTRIBUTE_DIRECTORY
    );
}
#endif


/*[clinic input]
os.symlink
    src: path_t
    dst: path_t
    target_is_directory: bool = False
    *
    dir_fd: dir_fd(requires='symlinkat')=None

# "symlink(src, dst, target_is_directory=False, *, dir_fd=None)\n\n\

Create a symbolic link pointing to src named dst.

target_is_directory is required on Windows if the target is to be
  interpreted as a directory.  (On Windows, symlink requires
  Windows 6.0 or greater, and raises a NotImplementedError otherwise.)
  target_is_directory is ignored on non-Windows platforms.

If dir_fd is not None, it should be a file descriptor open to a directory,
  and path should be relative; path will then be relative to that directory.
dir_fd may not be implemented on your platform.
  If it is unavailable, using it will raise a NotImplementedError.

[clinic start generated code]*/

static PyObject *
os_symlink_impl(PyModuleDef *module, path_t *src, path_t *dst,
                int target_is_directory, int dir_fd)
/*[clinic end generated code: output=a01b4bcf32403ccd input=e820ec4472547bc3]*/
{
#ifdef MS_WINDOWS
    DWORD result;
#else
    int result;
#endif

#ifdef MS_WINDOWS
    if (!check_CreateSymbolicLink()) {
        PyErr_SetString(PyExc_NotImplementedError,
            "CreateSymbolicLink functions not found");
        return NULL;
        }
    if (!win32_can_symlink) {
        PyErr_SetString(PyExc_OSError, "symbolic link privilege not held");
        return NULL;
        }
#endif

    if ((src->narrow && dst->wide) || (src->wide && dst->narrow)) {
        PyErr_SetString(PyExc_ValueError,
            "symlink: src and dst must be the same type");
        return NULL;
    }

#ifdef MS_WINDOWS

    Py_BEGIN_ALLOW_THREADS
    if (dst->wide) {
        /* if src is a directory, ensure target_is_directory==1 */
        target_is_directory |= _check_dirW(src->wide, dst->wide);
        result = Py_CreateSymbolicLinkW(dst->wide, src->wide,
                                        target_is_directory);
    }
    else {
        /* if src is a directory, ensure target_is_directory==1 */
        target_is_directory |= _check_dirA(src->narrow, dst->narrow);
        result = Py_CreateSymbolicLinkA(dst->narrow, src->narrow,
                                        target_is_directory);
    }
    Py_END_ALLOW_THREADS

    if (!result)
        return path_error2(src, dst);

#else

    Py_BEGIN_ALLOW_THREADS
#if HAVE_SYMLINKAT
    if (dir_fd != DEFAULT_DIR_FD)
        result = symlinkat(src->narrow, dir_fd, dst->narrow);
    else
#endif
        result = symlink(src->narrow, dst->narrow);
    Py_END_ALLOW_THREADS

    if (result)
        return path_error2(src, dst);
#endif

    Py_RETURN_NONE;
}
#endif /* HAVE_SYMLINK */




static PyStructSequence_Field times_result_fields[] = {
    {"user",    "user time"},
    {"system",   "system time"},
    {"children_user",    "user time of children"},
    {"children_system",    "system time of children"},
    {"elapsed",    "elapsed time since an arbitrary point in the past"},
    {NULL}
};

PyDoc_STRVAR(times_result__doc__,
"times_result: Result from os.times().\n\n\
This object may be accessed either as a tuple of\n\
  (user, system, children_user, children_system, elapsed),\n\
or via the attributes user, system, children_user, children_system,\n\
and elapsed.\n\
\n\
See os.times for more information.");

static PyStructSequence_Desc times_result_desc = {
    "times_result", /* name */
    times_result__doc__, /* doc */
    times_result_fields,
    5
};

static PyTypeObject TimesResultType;

#ifdef MS_WINDOWS
#define HAVE_TIMES  /* mandatory, for the method table */
#endif

#ifdef HAVE_TIMES

static PyObject *
build_times_result(double user, double system,
    double children_user, double children_system,
    double elapsed)
{
    PyObject *value = PyStructSequence_New(&TimesResultType);
    if (value == NULL)
        return NULL;

#define SET(i, field) \
    { \
    PyObject *o = PyFloat_FromDouble(field); \
    if (!o) { \
        Py_DECREF(value); \
        return NULL; \
    } \
    PyStructSequence_SET_ITEM(value, i, o); \
    } \

    SET(0, user);
    SET(1, system);
    SET(2, children_user);
    SET(3, children_system);
    SET(4, elapsed);

#undef SET

    return value;
}


#ifndef MS_WINDOWS
#define NEED_TICKS_PER_SECOND
static long ticks_per_second = -1;
#endif /* MS_WINDOWS */

/*[clinic input]
os.times

Return a collection containing process timing information.

The object returned behaves like a named tuple with these fields:
  (utime, stime, cutime, cstime, elapsed_time)
All fields are floating point numbers.
[clinic start generated code]*/

static PyObject *
os_times_impl(PyModuleDef *module)
/*[clinic end generated code: output=df0a63ebe6e6f091 input=2bf9df3d6ab2e48b]*/
#ifdef MS_WINDOWS
{
    FILETIME create, exit, kernel, user;
    HANDLE hProc;
    hProc = GetCurrentProcess();
    GetProcessTimes(hProc, &create, &exit, &kernel, &user);
    /* The fields of a FILETIME structure are the hi and lo part
       of a 64-bit value expressed in 100 nanosecond units.
       1e7 is one second in such units; 1e-7 the inverse.
       429.4967296 is 2**32 / 1e7 or 2**32 * 1e-7.
    */
    return build_times_result(
        (double)(user.dwHighDateTime*429.4967296 +
                 user.dwLowDateTime*1e-7),
        (double)(kernel.dwHighDateTime*429.4967296 +
                 kernel.dwLowDateTime*1e-7),
        (double)0,
        (double)0,
        (double)0);
}
#else /* MS_WINDOWS */
{


    struct tms t;
    clock_t c;
    errno = 0;
    c = times(&t);
    if (c == (clock_t) -1)
        return posix_error();
    return build_times_result(
                         (double)t.tms_utime / ticks_per_second,
                         (double)t.tms_stime / ticks_per_second,
                         (double)t.tms_cutime / ticks_per_second,
                         (double)t.tms_cstime / ticks_per_second,
                         (double)c / ticks_per_second);
}
#endif /* MS_WINDOWS */
#endif /* HAVE_TIMES */


#ifdef HAVE_GETSID
/*[clinic input]
os.getsid

    pid: pid_t
    /

Call the system call getsid(pid) and return the result.
[clinic start generated code]*/

static PyObject *
os_getsid_impl(PyModuleDef *module, pid_t pid)
/*[clinic end generated code: output=a074f80c0e6bfb38 input=eeb2b923a30ce04e]*/
{
    int sid;
    sid = getsid(pid);
    if (sid < 0)
        return posix_error();
    return PyLong_FromLong((long)sid);
}
#endif /* HAVE_GETSID */


#ifdef HAVE_SETSID
/*[clinic input]
os.setsid

Call the system call setsid().
[clinic start generated code]*/

static PyObject *
os_setsid_impl(PyModuleDef *module)
/*[clinic end generated code: output=398fc152ae327330 input=5fff45858e2f0776]*/
{
    if (setsid() < 0)
        return posix_error();
    Py_RETURN_NONE;
}
#endif /* HAVE_SETSID */


#ifdef HAVE_SETPGID
/*[clinic input]
os.setpgid

    pid: pid_t
    pgrp: pid_t
    /

Call the system call setpgid(pid, pgrp).
[clinic start generated code]*/

static PyObject *
os_setpgid_impl(PyModuleDef *module, pid_t pid, pid_t pgrp)
/*[clinic end generated code: output=7079a8e932912841 input=fceb395eca572e1a]*/
{
    if (setpgid(pid, pgrp) < 0)
        return posix_error();
    Py_RETURN_NONE;
}
#endif /* HAVE_SETPGID */


#ifdef HAVE_TCGETPGRP
/*[clinic input]
os.tcgetpgrp

    fd: int
    /

Return the process group associated with the terminal specified by fd.
[clinic start generated code]*/

static PyObject *
os_tcgetpgrp_impl(PyModuleDef *module, int fd)
/*[clinic end generated code: output=ebb6dc5f111c7dc0 input=7f6c18eac10ada86]*/
{
    pid_t pgid = tcgetpgrp(fd);
    if (pgid < 0)
        return posix_error();
    return PyLong_FromPid(pgid);
}
#endif /* HAVE_TCGETPGRP */


#ifdef HAVE_TCSETPGRP
/*[clinic input]
os.tcsetpgrp

    fd: int
    pgid: pid_t
    /

Set the process group associated with the terminal specified by fd.
[clinic start generated code]*/

static PyObject *
os_tcsetpgrp_impl(PyModuleDef *module, int fd, pid_t pgid)
/*[clinic end generated code: output=3e4b05177462cd22 input=5bdc997c6a619020]*/
{
    if (tcsetpgrp(fd, pgid) < 0)
        return posix_error();
    Py_RETURN_NONE;
}
#endif /* HAVE_TCSETPGRP */

/* Functions acting on file descriptors */

#ifdef O_CLOEXEC
extern int _Py_open_cloexec_works;
#endif


/*[clinic input]
os.open -> int
    path: path_t
    flags: int
    mode: int = 0o777
    *
    dir_fd: dir_fd(requires='openat') = None

# "open(path, flags, mode=0o777, *, dir_fd=None)\n\n\

Open a file for low level IO.  Returns a file descriptor (integer).

If dir_fd is not None, it should be a file descriptor open to a directory,
  and path should be relative; path will then be relative to that directory.
dir_fd may not be implemented on your platform.
  If it is unavailable, using it will raise a NotImplementedError.
[clinic start generated code]*/

static int
os_open_impl(PyModuleDef *module, path_t *path, int flags, int mode,
             int dir_fd)
/*[clinic end generated code: output=47e8cc63559f5ddd input=ad8623b29acd2934]*/
{
    int fd;
    int async_err = 0;

#ifdef O_CLOEXEC
    int *atomic_flag_works = &_Py_open_cloexec_works;
#elif !defined(MS_WINDOWS)
    int *atomic_flag_works = NULL;
#endif

#ifdef MS_WINDOWS
    flags |= O_NOINHERIT;
#elif defined(O_CLOEXEC)
    flags |= O_CLOEXEC;
#endif

    _Py_BEGIN_SUPPRESS_IPH
    do {
        Py_BEGIN_ALLOW_THREADS
#ifdef MS_WINDOWS
        if (path->wide)
            fd = _wopen(path->wide, flags, mode);
        else
#endif
#ifdef HAVE_OPENAT
        if (dir_fd != DEFAULT_DIR_FD)
            fd = openat(dir_fd, path->narrow, flags, mode);
        else
#endif
            fd = open(path->narrow, flags, mode);
        Py_END_ALLOW_THREADS
    } while (fd < 0 && errno == EINTR && !(async_err = PyErr_CheckSignals()));
    _Py_END_SUPPRESS_IPH

    if (fd < 0) {
        if (!async_err)
            PyErr_SetFromErrnoWithFilenameObject(PyExc_OSError, path->object);
        return -1;
    }

#ifndef MS_WINDOWS
    if (_Py_set_inheritable(fd, 0, atomic_flag_works) < 0) {
        close(fd);
        return -1;
    }
#endif

    return fd;
}


/*[clinic input]
os.close

    fd: int

Close a file descriptor.
[clinic start generated code]*/

static PyObject *
os_close_impl(PyModuleDef *module, int fd)
/*[clinic end generated code: output=47bf2ea536445a26 input=2bc42451ca5c3223]*/
{
    int res;
    if (!_PyVerify_fd(fd))
        return posix_error();
    /* We do not want to retry upon EINTR: see http://lwn.net/Articles/576478/
     * and http://linux.derkeiler.com/Mailing-Lists/Kernel/2005-09/3000.html
     * for more details.
     */
    Py_BEGIN_ALLOW_THREADS
    _Py_BEGIN_SUPPRESS_IPH
    res = close(fd);
    _Py_END_SUPPRESS_IPH
    Py_END_ALLOW_THREADS
    if (res < 0)
        return posix_error();
    Py_RETURN_NONE;
}


/*[clinic input]
os.closerange

    fd_low: int
    fd_high: int
    /

Closes all file descriptors in [fd_low, fd_high), ignoring errors.
[clinic start generated code]*/

static PyObject *
os_closerange_impl(PyModuleDef *module, int fd_low, int fd_high)
/*[clinic end generated code: output=70e6adb95220ba96 input=5855a3d053ebd4ec]*/
{
    int i;
    Py_BEGIN_ALLOW_THREADS
    _Py_BEGIN_SUPPRESS_IPH
    for (i = fd_low; i < fd_high; i++)
        if (_PyVerify_fd(i))
            close(i);
    _Py_END_SUPPRESS_IPH
    Py_END_ALLOW_THREADS
    Py_RETURN_NONE;
}


/*[clinic input]
os.dup -> int

    fd: int
    /

Return a duplicate of a file descriptor.
[clinic start generated code]*/

static int
os_dup_impl(PyModuleDef *module, int fd)
/*[clinic end generated code: output=f4bbac8c7652d05e input=6f10f7ea97f7852a]*/
{
    return _Py_dup(fd);
}


/*[clinic input]
os.dup2
    fd: int
    fd2: int
    inheritable: bool=True

Duplicate file descriptor.
[clinic start generated code]*/

static PyObject *
os_dup2_impl(PyModuleDef *module, int fd, int fd2, int inheritable)
/*[clinic end generated code: output=9a099d95881a7923 input=76e96f511be0352f]*/
{
    int res;
#if defined(HAVE_DUP3) && \
    !(defined(HAVE_FCNTL_H) && defined(F_DUP2FD_CLOEXEC))
    /* dup3() is available on Linux 2.6.27+ and glibc 2.9 */
    int dup3_works = -1;
#endif

    if (!_PyVerify_fd_dup2(fd, fd2))
        return posix_error();

    /* dup2() can fail with EINTR if the target FD is already open, because it
     * then has to be closed. See os_close_impl() for why we don't handle EINTR
     * upon close(), and therefore below.
     */
#ifdef MS_WINDOWS
    Py_BEGIN_ALLOW_THREADS
    _Py_BEGIN_SUPPRESS_IPH
    res = dup2(fd, fd2);
    _Py_END_SUPPRESS_IPH
    Py_END_ALLOW_THREADS
    if (res < 0)
        return posix_error();

    /* Character files like console cannot be make non-inheritable */
    if (!inheritable && _Py_set_inheritable(fd2, 0, NULL) < 0) {
        close(fd2);
        return NULL;
    }

#elif defined(HAVE_FCNTL_H) && defined(F_DUP2FD_CLOEXEC)
    Py_BEGIN_ALLOW_THREADS
    if (!inheritable)
        res = fcntl(fd, F_DUP2FD_CLOEXEC, fd2);
    else
        res = dup2(fd, fd2);
    Py_END_ALLOW_THREADS
    if (res < 0)
        return posix_error();

#else

#ifdef HAVE_DUP3
    if (!inheritable && dup3_works != 0) {
        Py_BEGIN_ALLOW_THREADS
        res = dup3(fd, fd2, O_CLOEXEC);
        Py_END_ALLOW_THREADS
        if (res < 0) {
            if (dup3_works == -1)
                dup3_works = (errno != ENOSYS);
            if (dup3_works)
                return posix_error();
        }
    }

    if (inheritable || dup3_works == 0)
    {
#endif
        Py_BEGIN_ALLOW_THREADS
        res = dup2(fd, fd2);
        Py_END_ALLOW_THREADS
        if (res < 0)
            return posix_error();

        if (!inheritable && _Py_set_inheritable(fd2, 0, NULL) < 0) {
            close(fd2);
            return NULL;
        }
#ifdef HAVE_DUP3
    }
#endif

#endif

    Py_RETURN_NONE;
}


#ifdef HAVE_LOCKF
/*[clinic input]
os.lockf

    fd: int
        An open file descriptor.
    command: int
        One of F_LOCK, F_TLOCK, F_ULOCK or F_TEST.
    length: Py_off_t
        The number of bytes to lock, starting at the current position.
    /

Apply, test or remove a POSIX lock on an open file descriptor.

[clinic start generated code]*/

static PyObject *
os_lockf_impl(PyModuleDef *module, int fd, int command, Py_off_t length)
/*[clinic end generated code: output=25ff778f9e2fbf1b input=65da41d2106e9b79]*/
{
    int res;

    Py_BEGIN_ALLOW_THREADS
    res = lockf(fd, command, length);
    Py_END_ALLOW_THREADS

    if (res < 0)
        return posix_error();

    Py_RETURN_NONE;
}
#endif /* HAVE_LOCKF */


/*[clinic input]
os.lseek -> Py_off_t

    fd: int
    position: Py_off_t
    how: int
    /

Set the position of a file descriptor.  Return the new position.

Return the new cursor position in number of bytes
relative to the beginning of the file.
[clinic start generated code]*/

static Py_off_t
os_lseek_impl(PyModuleDef *module, int fd, Py_off_t position, int how)
/*[clinic end generated code: output=65d4ab96d664998c input=902654ad3f96a6d3]*/
{
    Py_off_t result;

    if (!_PyVerify_fd(fd)) {
        posix_error();
        return -1;
    }
#ifdef SEEK_SET
    /* Turn 0, 1, 2 into SEEK_{SET,CUR,END} */
    switch (how) {
        case 0: how = SEEK_SET; break;
        case 1: how = SEEK_CUR; break;
        case 2: how = SEEK_END; break;
    }
#endif /* SEEK_END */

    if (PyErr_Occurred())
        return -1;

    if (!_PyVerify_fd(fd)) {
        posix_error();
        return -1;
    }
    Py_BEGIN_ALLOW_THREADS
    _Py_BEGIN_SUPPRESS_IPH
#ifdef MS_WINDOWS
    result = _lseeki64(fd, position, how);
#else
    result = lseek(fd, position, how);
#endif
    _Py_END_SUPPRESS_IPH
    Py_END_ALLOW_THREADS
    if (result < 0)
        posix_error();

    return result;
}


/*[clinic input]
os.read
    fd: int
    length: Py_ssize_t
    /

Read from a file descriptor.  Returns a bytes object.
[clinic start generated code]*/

static PyObject *
os_read_impl(PyModuleDef *module, int fd, Py_ssize_t length)
/*[clinic end generated code: output=be24f44178455e8b input=1df2eaa27c0bf1d3]*/
{
    Py_ssize_t n;
    PyObject *buffer;

    if (length < 0) {
        errno = EINVAL;
        return posix_error();
    }

#ifdef MS_WINDOWS
    /* On Windows, the count parameter of read() is an int */
    if (length > INT_MAX)
        length = INT_MAX;
#endif

    buffer = PyBytes_FromStringAndSize((char *)NULL, length);
    if (buffer == NULL)
        return NULL;

    n = _Py_read(fd, PyBytes_AS_STRING(buffer), length);
    if (n == -1) {
        Py_DECREF(buffer);
        return NULL;
    }

    if (n != length)
        _PyBytes_Resize(&buffer, n);

    return buffer;
}

#if (defined(HAVE_SENDFILE) && (defined(__FreeBSD__) || defined(__DragonFly__) \
    || defined(__APPLE__))) || defined(HAVE_READV) || defined(HAVE_WRITEV)
static Py_ssize_t
iov_setup(struct iovec **iov, Py_buffer **buf, PyObject *seq, int cnt, int type)
{
    int i, j;
    Py_ssize_t blen, total = 0;

    *iov = PyMem_New(struct iovec, cnt);
    if (*iov == NULL) {
        PyErr_NoMemory();
        return -1;
    }

    *buf = PyMem_New(Py_buffer, cnt);
    if (*buf == NULL) {
        PyMem_Del(*iov);
        PyErr_NoMemory();
        return -1;
    }

    for (i = 0; i < cnt; i++) {
        PyObject *item = PySequence_GetItem(seq, i);
        if (item == NULL)
            goto fail;
        if (PyObject_GetBuffer(item, &(*buf)[i], type) == -1) {
            Py_DECREF(item);
            goto fail;
        }
        Py_DECREF(item);
        (*iov)[i].iov_base = (*buf)[i].buf;
        blen = (*buf)[i].len;
        (*iov)[i].iov_len = blen;
        total += blen;
    }
    return total;

fail:
    PyMem_Del(*iov);
    for (j = 0; j < i; j++) {
        PyBuffer_Release(&(*buf)[j]);
    }
    PyMem_Del(*buf);
    return -1;
}

static void
iov_cleanup(struct iovec *iov, Py_buffer *buf, int cnt)
{
    int i;
    PyMem_Del(iov);
    for (i = 0; i < cnt; i++) {
        PyBuffer_Release(&buf[i]);
    }
    PyMem_Del(buf);
}
#endif


#ifdef HAVE_READV
/*[clinic input]
os.readv -> Py_ssize_t

    fd: int
    buffers: object
    /

Read from a file descriptor fd into an iterable of buffers.

The buffers should be mutable buffers accepting bytes.
readv will transfer data into each buffer until it is full
and then move on to the next buffer in the sequence to hold
the rest of the data.

readv returns the total number of bytes read,
which may be less than the total capacity of all the buffers.
[clinic start generated code]*/

static Py_ssize_t
os_readv_impl(PyModuleDef *module, int fd, PyObject *buffers)
/*[clinic end generated code: output=00fc56ff1800059f input=e679eb5dbfa0357d]*/
{
    int cnt;
    Py_ssize_t n;
    int async_err = 0;
    struct iovec *iov;
    Py_buffer *buf;

    if (!PySequence_Check(buffers)) {
        PyErr_SetString(PyExc_TypeError,
            "readv() arg 2 must be a sequence");
        return -1;
    }

    cnt = PySequence_Size(buffers);

    if (iov_setup(&iov, &buf, buffers, cnt, PyBUF_WRITABLE) < 0)
        return -1;

    do {
        Py_BEGIN_ALLOW_THREADS
        n = readv(fd, iov, cnt);
        Py_END_ALLOW_THREADS
    } while (n < 0 && errno == EINTR && !(async_err = PyErr_CheckSignals()));

    iov_cleanup(iov, buf, cnt);
    if (n < 0) {
        if (!async_err)
            posix_error();
        return -1;
    }

    return n;
}
#endif /* HAVE_READV */


#ifdef HAVE_PREAD
/*[clinic input]
# TODO length should be size_t!  but Python doesn't support parsing size_t yet.
os.pread

    fd: int
    length: int
    offset: Py_off_t
    /

Read a number of bytes from a file descriptor starting at a particular offset.

Read length bytes from file descriptor fd, starting at offset bytes from
the beginning of the file.  The file offset remains unchanged.
[clinic start generated code]*/

static PyObject *
os_pread_impl(PyModuleDef *module, int fd, int length, Py_off_t offset)
/*[clinic end generated code: output=90d1fed87f68fa33 input=084948dcbaa35d4c]*/
{
    Py_ssize_t n;
    int async_err = 0;
    PyObject *buffer;

    if (length < 0) {
        errno = EINVAL;
        return posix_error();
    }
    buffer = PyBytes_FromStringAndSize((char *)NULL, length);
    if (buffer == NULL)
        return NULL;
    if (!_PyVerify_fd(fd)) {
        Py_DECREF(buffer);
        return posix_error();
    }

    do {
        Py_BEGIN_ALLOW_THREADS
        _Py_BEGIN_SUPPRESS_IPH
        n = pread(fd, PyBytes_AS_STRING(buffer), length, offset);
        _Py_END_SUPPRESS_IPH
        Py_END_ALLOW_THREADS
    } while (n < 0 && errno == EINTR && !(async_err = PyErr_CheckSignals()));

    if (n < 0) {
        Py_DECREF(buffer);
        return (!async_err) ? posix_error() : NULL;
    }
    if (n != length)
        _PyBytes_Resize(&buffer, n);
    return buffer;
}
#endif /* HAVE_PREAD */


/*[clinic input]
os.write -> Py_ssize_t

    fd: int
    data: Py_buffer
    /

Write a bytes object to a file descriptor.
[clinic start generated code]*/

static Py_ssize_t
os_write_impl(PyModuleDef *module, int fd, Py_buffer *data)
/*[clinic end generated code: output=58845c93c9ee1dda input=3207e28963234f3c]*/
{
    return _Py_write(fd, data->buf, data->len);
}

#ifdef HAVE_SENDFILE
PyDoc_STRVAR(posix_sendfile__doc__,
"sendfile(out, in, offset, count) -> byteswritten\n\
sendfile(out, in, offset, count[, headers][, trailers], flags=0)\n\
            -> byteswritten\n\
Copy count bytes from file descriptor in to file descriptor out.");

/* AC 3.5: don't bother converting, has optional group*/
static PyObject *
posix_sendfile(PyObject *self, PyObject *args, PyObject *kwdict)
{
    int in, out;
    Py_ssize_t ret;
    int async_err = 0;
    off_t offset;

#if defined(__FreeBSD__) || defined(__DragonFly__) || defined(__APPLE__)
#ifndef __APPLE__
    Py_ssize_t len;
#endif
    PyObject *headers = NULL, *trailers = NULL;
    Py_buffer *hbuf, *tbuf;
    off_t sbytes;
    struct sf_hdtr sf;
    int flags = 0;
    /* Beware that "in" clashes with Python's own "in" operator keyword */
    static char *keywords[] = {"out", "in",
                                "offset", "count",
                                "headers", "trailers", "flags", NULL};

    sf.headers = NULL;
    sf.trailers = NULL;

#ifdef __APPLE__
    if (!PyArg_ParseTupleAndKeywords(args, kwdict, "iiO&O&|OOi:sendfile",
        keywords, &out, &in, Py_off_t_converter, &offset, Py_off_t_converter, &sbytes,
#else
    if (!PyArg_ParseTupleAndKeywords(args, kwdict, "iiO&n|OOi:sendfile",
        keywords, &out, &in, Py_off_t_converter, &offset, &len,
#endif
                &headers, &trailers, &flags))
            return NULL;
    if (headers != NULL) {
        if (!PySequence_Check(headers)) {
            PyErr_SetString(PyExc_TypeError,
                "sendfile() headers must be a sequence");
            return NULL;
        } else {
            Py_ssize_t i = 0; /* Avoid uninitialized warning */
            sf.hdr_cnt = PySequence_Size(headers);
            if (sf.hdr_cnt > 0 &&
                (i = iov_setup(&(sf.headers), &hbuf,
                                headers, sf.hdr_cnt, PyBUF_SIMPLE)) < 0)
                return NULL;
#ifdef __APPLE__
            sbytes += i;
#endif
        }
    }
    if (trailers != NULL) {
        if (!PySequence_Check(trailers)) {
            PyErr_SetString(PyExc_TypeError,
                "sendfile() trailers must be a sequence");
            return NULL;
        } else {
            Py_ssize_t i = 0; /* Avoid uninitialized warning */
            sf.trl_cnt = PySequence_Size(trailers);
            if (sf.trl_cnt > 0 &&
                (i = iov_setup(&(sf.trailers), &tbuf,
                                trailers, sf.trl_cnt, PyBUF_SIMPLE)) < 0)
                return NULL;
#ifdef __APPLE__
            sbytes += i;
#endif
        }
    }

    _Py_BEGIN_SUPPRESS_IPH
    do {
        Py_BEGIN_ALLOW_THREADS
#ifdef __APPLE__
        ret = sendfile(in, out, offset, &sbytes, &sf, flags);
#else
        ret = sendfile(in, out, offset, len, &sf, &sbytes, flags);
#endif
        Py_END_ALLOW_THREADS
    } while (ret < 0 && errno == EINTR && !(async_err = PyErr_CheckSignals()));
    _Py_END_SUPPRESS_IPH

    if (sf.headers != NULL)
        iov_cleanup(sf.headers, hbuf, sf.hdr_cnt);
    if (sf.trailers != NULL)
        iov_cleanup(sf.trailers, tbuf, sf.trl_cnt);

    if (ret < 0) {
        if ((errno == EAGAIN) || (errno == EBUSY)) {
            if (sbytes != 0) {
                // some data has been sent
                goto done;
            }
            else {
                // no data has been sent; upper application is supposed
                // to retry on EAGAIN or EBUSY
                return posix_error();
            }
        }
        return (!async_err) ? posix_error() : NULL;
    }
    goto done;

done:
    #if !defined(HAVE_LARGEFILE_SUPPORT)
        return Py_BuildValue("l", sbytes);
    #else
        return Py_BuildValue("L", sbytes);
    #endif

#else
    Py_ssize_t count;
    PyObject *offobj;
    static char *keywords[] = {"out", "in",
                                "offset", "count", NULL};
    if (!PyArg_ParseTupleAndKeywords(args, kwdict, "iiOn:sendfile",
            keywords, &out, &in, &offobj, &count))
        return NULL;
#ifdef linux
    if (offobj == Py_None) {
        do {
            Py_BEGIN_ALLOW_THREADS
            ret = sendfile(out, in, NULL, count);
            Py_END_ALLOW_THREADS
        } while (ret < 0 && errno == EINTR && !(async_err = PyErr_CheckSignals()));
        if (ret < 0)
            return (!async_err) ? posix_error() : NULL;
        return Py_BuildValue("n", ret);
    }
#endif
    if (!Py_off_t_converter(offobj, &offset))
        return NULL;

    do {
        Py_BEGIN_ALLOW_THREADS
        ret = sendfile(out, in, &offset, count);
        Py_END_ALLOW_THREADS
    } while (ret < 0 && errno == EINTR && !(async_err = PyErr_CheckSignals()));
    if (ret < 0)
        return (!async_err) ? posix_error() : NULL;
    return Py_BuildValue("n", ret);
#endif
}
#endif /* HAVE_SENDFILE */


/*[clinic input]
os.fstat

    fd : int

Perform a stat system call on the given file descriptor.

Like stat(), but for an open file descriptor.
Equivalent to os.stat(fd).
[clinic start generated code]*/

static PyObject *
os_fstat_impl(PyModuleDef *module, int fd)
/*[clinic end generated code: output=d71fe98bf042b626 input=27e0e0ebbe5600c9]*/
{
    STRUCT_STAT st;
    int res;
    int async_err = 0;

    do {
        Py_BEGIN_ALLOW_THREADS
        res = FSTAT(fd, &st);
        Py_END_ALLOW_THREADS
    } while (res != 0 && errno == EINTR && !(async_err = PyErr_CheckSignals()));
    if (res != 0) {
#ifdef MS_WINDOWS
        return PyErr_SetFromWindowsErr(0);
#else
        return (!async_err) ? posix_error() : NULL;
#endif
    }

    return _pystat_fromstructstat(&st);
}


/*[clinic input]
os.isatty -> bool
    fd: int
    /

Return True if the fd is connected to a terminal.

Return True if the file descriptor is an open file descriptor
connected to the slave end of a terminal.
[clinic start generated code]*/

static int
os_isatty_impl(PyModuleDef *module, int fd)
/*[clinic end generated code: output=acec9d3c29d16d33 input=08ce94aa1eaf7b5e]*/
{
    int return_value;
    if (!_PyVerify_fd(fd))
        return 0;
    _Py_BEGIN_SUPPRESS_IPH
    return_value = isatty(fd);
    _Py_END_SUPPRESS_IPH
    return return_value;
}


#ifdef HAVE_PIPE
/*[clinic input]
os.pipe

Create a pipe.

Returns a tuple of two file descriptors:
  (read_fd, write_fd)
[clinic start generated code]*/

static PyObject *
os_pipe_impl(PyModuleDef *module)
/*[clinic end generated code: output=6b0cd3f868ec3c40 input=02535e8c8fa6c4d4]*/
{
    int fds[2];
#ifdef MS_WINDOWS
    HANDLE read, write;
    SECURITY_ATTRIBUTES attr;
    BOOL ok;
#else
    int res;
#endif

#ifdef MS_WINDOWS
    attr.nLength = sizeof(attr);
    attr.lpSecurityDescriptor = NULL;
    attr.bInheritHandle = FALSE;

    Py_BEGIN_ALLOW_THREADS
    ok = CreatePipe(&read, &write, &attr, 0);
    if (ok) {
        fds[0] = _open_osfhandle((Py_intptr_t)read, _O_RDONLY);
        fds[1] = _open_osfhandle((Py_intptr_t)write, _O_WRONLY);
        if (fds[0] == -1 || fds[1] == -1) {
            CloseHandle(read);
            CloseHandle(write);
            ok = 0;
        }
    }
    Py_END_ALLOW_THREADS

    if (!ok)
        return PyErr_SetFromWindowsErr(0);
#else

#ifdef HAVE_PIPE2
    Py_BEGIN_ALLOW_THREADS
    res = pipe2(fds, O_CLOEXEC);
    Py_END_ALLOW_THREADS

    if (res != 0 && errno == ENOSYS)
    {
#endif
        Py_BEGIN_ALLOW_THREADS
        res = pipe(fds);
        Py_END_ALLOW_THREADS

        if (res == 0) {
            if (_Py_set_inheritable(fds[0], 0, NULL) < 0) {
                close(fds[0]);
                close(fds[1]);
                return NULL;
            }
            if (_Py_set_inheritable(fds[1], 0, NULL) < 0) {
                close(fds[0]);
                close(fds[1]);
                return NULL;
            }
        }
#ifdef HAVE_PIPE2
    }
#endif

    if (res != 0)
        return PyErr_SetFromErrno(PyExc_OSError);
#endif /* !MS_WINDOWS */
    return Py_BuildValue("(ii)", fds[0], fds[1]);
}
#endif  /* HAVE_PIPE */


#ifdef HAVE_PIPE2
/*[clinic input]
os.pipe2

    flags: int
    /

Create a pipe with flags set atomically.

Returns a tuple of two file descriptors:
  (read_fd, write_fd)

flags can be constructed by ORing together one or more of these values:
O_NONBLOCK, O_CLOEXEC.
[clinic start generated code]*/

static PyObject *
os_pipe2_impl(PyModuleDef *module, int flags)
/*[clinic end generated code: output=c15b6075d0c6b2e7 input=f261b6e7e63c6817]*/
{
    int fds[2];
    int res;

    res = pipe2(fds, flags);
    if (res != 0)
        return posix_error();
    return Py_BuildValue("(ii)", fds[0], fds[1]);
}
#endif /* HAVE_PIPE2 */


#ifdef HAVE_WRITEV
/*[clinic input]
os.writev -> Py_ssize_t
    fd: int
    buffers: object
    /

Iterate over buffers, and write the contents of each to a file descriptor.

Returns the total number of bytes written.
buffers must be a sequence of bytes-like objects.
[clinic start generated code]*/

static Py_ssize_t
os_writev_impl(PyModuleDef *module, int fd, PyObject *buffers)
/*[clinic end generated code: output=a48925dbf2d5c238 input=5b8d17fe4189d2fe]*/
{
    int cnt;
    Py_ssize_t result;
    int async_err = 0;
    struct iovec *iov;
    Py_buffer *buf;

    if (!PySequence_Check(buffers)) {
        PyErr_SetString(PyExc_TypeError,
            "writev() arg 2 must be a sequence");
        return -1;
    }
    cnt = PySequence_Size(buffers);

    if (iov_setup(&iov, &buf, buffers, cnt, PyBUF_SIMPLE) < 0) {
        return -1;
    }

    do {
        Py_BEGIN_ALLOW_THREADS
        result = writev(fd, iov, cnt);
        Py_END_ALLOW_THREADS
    } while (result < 0 && errno == EINTR && !(async_err = PyErr_CheckSignals()));

    iov_cleanup(iov, buf, cnt);
    if (result < 0 && !async_err)
        posix_error();

    return result;
}
#endif /* HAVE_WRITEV */


#ifdef HAVE_PWRITE
/*[clinic input]
os.pwrite -> Py_ssize_t

    fd: int
    buffer: Py_buffer
    offset: Py_off_t
    /

Write bytes to a file descriptor starting at a particular offset.

Write buffer to fd, starting at offset bytes from the beginning of
the file.  Returns the number of bytes writte.  Does not change the
current file offset.
[clinic start generated code]*/

static Py_ssize_t
os_pwrite_impl(PyModuleDef *module, int fd, Py_buffer *buffer,
               Py_off_t offset)
/*[clinic end generated code: output=93aabdb40e17d325 input=19903f1b3dd26377]*/
{
    Py_ssize_t size;
    int async_err = 0;

    if (!_PyVerify_fd(fd)) {
        posix_error();
        return -1;
    }

    do {
        Py_BEGIN_ALLOW_THREADS
        _Py_BEGIN_SUPPRESS_IPH
        size = pwrite(fd, buffer->buf, (size_t)buffer->len, offset);
        _Py_END_SUPPRESS_IPH
        Py_END_ALLOW_THREADS
    } while (size < 0 && errno == EINTR && !(async_err = PyErr_CheckSignals()));

    if (size < 0 && !async_err)
        posix_error();
    return size;
}
#endif /* HAVE_PWRITE */


#ifdef HAVE_MKFIFO
/*[clinic input]
os.mkfifo

    path: path_t
    mode: int=0o666
    *
    dir_fd: dir_fd(requires='mkfifoat')=None

Create a "fifo" (a POSIX named pipe).

If dir_fd is not None, it should be a file descriptor open to a directory,
  and path should be relative; path will then be relative to that directory.
dir_fd may not be implemented on your platform.
  If it is unavailable, using it will raise a NotImplementedError.
[clinic start generated code]*/

static PyObject *
os_mkfifo_impl(PyModuleDef *module, path_t *path, int mode, int dir_fd)
/*[clinic end generated code: output=8f5f5e72c630049a input=73032e98a36e0e19]*/
{
    int result;
    int async_err = 0;

    do {
        Py_BEGIN_ALLOW_THREADS
#ifdef HAVE_MKFIFOAT
        if (dir_fd != DEFAULT_DIR_FD)
            result = mkfifoat(dir_fd, path->narrow, mode);
        else
#endif
            result = mkfifo(path->narrow, mode);
        Py_END_ALLOW_THREADS
    } while (result != 0 && errno == EINTR &&
             !(async_err = PyErr_CheckSignals()));
    if (result != 0)
        return (!async_err) ? posix_error() : NULL;

    Py_RETURN_NONE;
}
#endif /* HAVE_MKFIFO */


#if defined(HAVE_MKNOD) && defined(HAVE_MAKEDEV)
/*[clinic input]
os.mknod

    path: path_t
    mode: int=0o600
    device: dev_t=0
    *
    dir_fd: dir_fd(requires='mknodat')=None

Create a node in the file system.

Create a node in the file system (file, device special file or named pipe)
at path.  mode specifies both the permissions to use and the
type of node to be created, being combined (bitwise OR) with one of
S_IFREG, S_IFCHR, S_IFBLK, and S_IFIFO.  If S_IFCHR or S_IFBLK is set on mode,
device defines the newly created device special file (probably using
os.makedev()).  Otherwise device is ignored.

If dir_fd is not None, it should be a file descriptor open to a directory,
  and path should be relative; path will then be relative to that directory.
dir_fd may not be implemented on your platform.
  If it is unavailable, using it will raise a NotImplementedError.
[clinic start generated code]*/

static PyObject *
os_mknod_impl(PyModuleDef *module, path_t *path, int mode, dev_t device,
              int dir_fd)
/*[clinic end generated code: output=5151a8a9f754d272 input=ee44531551a4d83b]*/
{
    int result;
    int async_err = 0;

    do {
        Py_BEGIN_ALLOW_THREADS
#ifdef HAVE_MKNODAT
        if (dir_fd != DEFAULT_DIR_FD)
            result = mknodat(dir_fd, path->narrow, mode, device);
        else
#endif
            result = mknod(path->narrow, mode, device);
        Py_END_ALLOW_THREADS
    } while (result != 0 && errno == EINTR &&
             !(async_err = PyErr_CheckSignals()));
    if (result != 0)
        return (!async_err) ? posix_error() : NULL;

    Py_RETURN_NONE;
}
#endif /* defined(HAVE_MKNOD) && defined(HAVE_MAKEDEV) */


#ifdef HAVE_DEVICE_MACROS
/*[clinic input]
os.major -> unsigned_int

    device: dev_t
    /

Extracts a device major number from a raw device number.
[clinic start generated code]*/

static unsigned int
os_major_impl(PyModuleDef *module, dev_t device)
/*[clinic end generated code: output=ba55693ab49bac34 input=1e16a4d30c4d4462]*/
{
    return major(device);
}


/*[clinic input]
os.minor -> unsigned_int

    device: dev_t
    /

Extracts a device minor number from a raw device number.
[clinic start generated code]*/

static unsigned int
os_minor_impl(PyModuleDef *module, dev_t device)
/*[clinic end generated code: output=2867219ebf274e27 input=0842c6d23f24c65e]*/
{
    return minor(device);
}


/*[clinic input]
os.makedev -> dev_t

    major: int
    minor: int
    /

Composes a raw device number from the major and minor device numbers.
[clinic start generated code]*/

static dev_t
os_makedev_impl(PyModuleDef *module, int major, int minor)
/*[clinic end generated code: output=7cb6264352437660 input=4b9fd8fc73cbe48f]*/
{
    return makedev(major, minor);
}
#endif /* HAVE_DEVICE_MACROS */


#if defined HAVE_FTRUNCATE || defined MS_WINDOWS
/*[clinic input]
os.ftruncate

    fd: int
    length: Py_off_t
    /

Truncate a file, specified by file descriptor, to a specific length.
[clinic start generated code]*/

static PyObject *
os_ftruncate_impl(PyModuleDef *module, int fd, Py_off_t length)
/*[clinic end generated code: output=3666f401d76bf834 input=63b43641e52818f2]*/
{
    int result;
    int async_err = 0;

    if (!_PyVerify_fd(fd))
        return posix_error();

    do {
        Py_BEGIN_ALLOW_THREADS
        _Py_BEGIN_SUPPRESS_IPH
#ifdef MS_WINDOWS
        result = _chsize_s(fd, length);
#else
        result = ftruncate(fd, length);
#endif
        _Py_END_SUPPRESS_IPH
        Py_END_ALLOW_THREADS
    } while (result != 0 && errno == EINTR &&
             !(async_err = PyErr_CheckSignals()));
    if (result != 0)
        return (!async_err) ? posix_error() : NULL;
    Py_RETURN_NONE;
}
#endif /* HAVE_FTRUNCATE || MS_WINDOWS */


#if defined HAVE_TRUNCATE || defined MS_WINDOWS
/*[clinic input]
os.truncate
    path: path_t(allow_fd='PATH_HAVE_FTRUNCATE')
    length: Py_off_t

Truncate a file, specified by path, to a specific length.

On some platforms, path may also be specified as an open file descriptor.
  If this functionality is unavailable, using it raises an exception.
[clinic start generated code]*/

static PyObject *
os_truncate_impl(PyModuleDef *module, path_t *path, Py_off_t length)
/*[clinic end generated code: output=f60a9e08370e9e2e input=77229cf0b50a9b77]*/
{
    int result;
#ifdef MS_WINDOWS
    int fd;
#endif

    if (path->fd != -1)
        return os_ftruncate_impl(module, path->fd, length);

    Py_BEGIN_ALLOW_THREADS
    _Py_BEGIN_SUPPRESS_IPH
#ifdef MS_WINDOWS
    if (path->wide)
        fd = _wopen(path->wide, _O_WRONLY | _O_BINARY | _O_NOINHERIT);
    else
        fd = _open(path->narrow, _O_WRONLY | _O_BINARY | _O_NOINHERIT);
    if (fd < 0)
        result = -1;
    else {
        result = _chsize_s(fd, length);
        close(fd);
        if (result < 0)
            errno = result;
    }
#else
    result = truncate(path->narrow, length);
#endif
    _Py_END_SUPPRESS_IPH
    Py_END_ALLOW_THREADS
    if (result < 0)
        return path_error(path);

    Py_RETURN_NONE;
}
#endif /* HAVE_TRUNCATE || MS_WINDOWS */


/* Issue #22396: On 32-bit AIX platform, the prototypes of os.posix_fadvise()
   and os.posix_fallocate() in system headers are wrong if _LARGE_FILES is
   defined, which is the case in Python on AIX. AIX bug report:
   http://www-01.ibm.com/support/docview.wss?uid=isg1IV56170 */
#if defined(_AIX) && defined(_LARGE_FILES) && !defined(__64BIT__)
#  define POSIX_FADVISE_AIX_BUG
#endif


#if defined(HAVE_POSIX_FALLOCATE) && !defined(POSIX_FADVISE_AIX_BUG)
/*[clinic input]
os.posix_fallocate

    fd: int
    offset: Py_off_t
    length: Py_off_t
    /

Ensure a file has allocated at least a particular number of bytes on disk.

Ensure that the file specified by fd encompasses a range of bytes
starting at offset bytes from the beginning and continuing for length bytes.
[clinic start generated code]*/

static PyObject *
os_posix_fallocate_impl(PyModuleDef *module, int fd, Py_off_t offset,
                        Py_off_t length)
/*[clinic end generated code: output=7f6f87a8c751e1b4 input=d7a2ef0ab2ca52fb]*/
{
    int result;
    int async_err = 0;

    do {
        Py_BEGIN_ALLOW_THREADS
        result = posix_fallocate(fd, offset, length);
        Py_END_ALLOW_THREADS
    } while (result != 0 && errno == EINTR &&
             !(async_err = PyErr_CheckSignals()));
    if (result != 0)
        return (!async_err) ? posix_error() : NULL;
    Py_RETURN_NONE;
}
#endif /* HAVE_POSIX_FALLOCATE) && !POSIX_FADVISE_AIX_BUG */


#if defined(HAVE_POSIX_FADVISE) && !defined(POSIX_FADVISE_AIX_BUG)
/*[clinic input]
os.posix_fadvise

    fd: int
    offset: Py_off_t
    length: Py_off_t
    advice: int
    /

Announce an intention to access data in a specific pattern.

Announce an intention to access data in a specific pattern, thus allowing
the kernel to make optimizations.
The advice applies to the region of the file specified by fd starting at
offset and continuing for length bytes.
advice is one of POSIX_FADV_NORMAL, POSIX_FADV_SEQUENTIAL,
POSIX_FADV_RANDOM, POSIX_FADV_NOREUSE, POSIX_FADV_WILLNEED, or
POSIX_FADV_DONTNEED.
[clinic start generated code]*/

static PyObject *
os_posix_fadvise_impl(PyModuleDef *module, int fd, Py_off_t offset,
                      Py_off_t length, int advice)
/*[clinic end generated code: output=457ce6a67189e10d input=0fbe554edc2f04b5]*/
{
    int result;
    int async_err = 0;

    do {
        Py_BEGIN_ALLOW_THREADS
        result = posix_fadvise(fd, offset, length, advice);
        Py_END_ALLOW_THREADS
    } while (result != 0 && errno == EINTR &&
             !(async_err = PyErr_CheckSignals()));
    if (result != 0)
        return (!async_err) ? posix_error() : NULL;
    Py_RETURN_NONE;
}
#endif /* HAVE_POSIX_FADVISE && !POSIX_FADVISE_AIX_BUG */

#ifdef HAVE_PUTENV

/* Save putenv() parameters as values here, so we can collect them when they
 * get re-set with another call for the same key. */
static PyObject *posix_putenv_garbage;

static void
posix_putenv_garbage_setitem(PyObject *name, PyObject *value)
{
    /* Install the first arg and newstr in posix_putenv_garbage;
     * this will cause previous value to be collected.  This has to
     * happen after the real putenv() call because the old value
     * was still accessible until then. */
    if (PyDict_SetItem(posix_putenv_garbage, name, value))
        /* really not much we can do; just leak */
        PyErr_Clear();
    else
        Py_DECREF(value);
}


#ifdef MS_WINDOWS
/*[clinic input]
os.putenv

    name: unicode
    value: unicode
    /

Change or add an environment variable.
[clinic start generated code]*/

static PyObject *
os_putenv_impl(PyModuleDef *module, PyObject *name, PyObject *value)
/*[clinic end generated code: output=a2438cf95e5a0c1c input=ba586581c2e6105f]*/
{
    const wchar_t *env;

    PyObject *unicode = PyUnicode_FromFormat("%U=%U", name, value);
    if (unicode == NULL) {
        PyErr_NoMemory();
        return NULL;
    }
    if (_MAX_ENV < PyUnicode_GET_LENGTH(unicode)) {
        PyErr_Format(PyExc_ValueError,
                     "the environment variable is longer than %u characters",
                     _MAX_ENV);
        goto error;
    }

    env = PyUnicode_AsUnicode(unicode);
    if (env == NULL)
        goto error;
    if (_wputenv(env)) {
        posix_error();
        goto error;
    }

    posix_putenv_garbage_setitem(name, unicode);
    Py_RETURN_NONE;

error:
    Py_DECREF(unicode);
    return NULL;
}
#else /* MS_WINDOWS */
/*[clinic input]
os.putenv

    name: FSConverter
    value: FSConverter
    /

Change or add an environment variable.
[clinic start generated code]*/

static PyObject *
os_putenv_impl(PyModuleDef *module, PyObject *name, PyObject *value)
/*[clinic end generated code: output=a2438cf95e5a0c1c input=a97bc6152f688d31]*/
{
    PyObject *bytes = NULL;
    char *env;
    const char *name_string = PyBytes_AsString(name);
    const char *value_string = PyBytes_AsString(value);

    bytes = PyBytes_FromFormat("%s=%s", name_string, value_string);
    if (bytes == NULL) {
        PyErr_NoMemory();
        return NULL;
    }

    env = PyBytes_AS_STRING(bytes);
    if (putenv(env)) {
        Py_DECREF(bytes);
        return posix_error();
    }

    posix_putenv_garbage_setitem(name, bytes);
    Py_RETURN_NONE;
}
#endif /* MS_WINDOWS */
#endif /* HAVE_PUTENV */


#ifdef HAVE_UNSETENV
/*[clinic input]
os.unsetenv
    name: FSConverter
    /

Delete an environment variable.
[clinic start generated code]*/

static PyObject *
os_unsetenv_impl(PyModuleDef *module, PyObject *name)
/*[clinic end generated code: output=25994b57016a2dc9 input=2bb5288a599c7107]*/
{
#ifndef HAVE_BROKEN_UNSETENV
    int err;
#endif

#ifdef HAVE_BROKEN_UNSETENV
    unsetenv(PyBytes_AS_STRING(name));
#else
    err = unsetenv(PyBytes_AS_STRING(name));
    if (err)
        return posix_error();
#endif

    /* Remove the key from posix_putenv_garbage;
     * this will cause it to be collected.  This has to
     * happen after the real unsetenv() call because the
     * old value was still accessible until then.
     */
    if (PyDict_DelItem(posix_putenv_garbage, name)) {
        /* really not much we can do; just leak */
        PyErr_Clear();
    }
    Py_RETURN_NONE;
}
#endif /* HAVE_UNSETENV */


/*[clinic input]
os.strerror

    code: int
    /

Translate an error code to a message string.
[clinic start generated code]*/

static PyObject *
os_strerror_impl(PyModuleDef *module, int code)
/*[clinic end generated code: output=0280c6af51e5c9fe input=75a8673d97915a91]*/
{
    char *message = strerror(code);
    if (message == NULL) {
        PyErr_SetString(PyExc_ValueError,
                        "strerror() argument out of range");
        return NULL;
    }
    return PyUnicode_DecodeLocale(message, "surrogateescape");
}


#ifdef HAVE_SYS_WAIT_H
#ifdef WCOREDUMP
/*[clinic input]
os.WCOREDUMP -> bool

    status: int
    /

Return True if the process returning status was dumped to a core file.
[clinic start generated code]*/

static int
os_WCOREDUMP_impl(PyModuleDef *module, int status)
/*[clinic end generated code: output=134f70bbe63fbf41 input=8b05e7ab38528d04]*/
{
    WAIT_TYPE wait_status;
    WAIT_STATUS_INT(wait_status) = status;
    return WCOREDUMP(wait_status);
}
#endif /* WCOREDUMP */


#ifdef WIFCONTINUED
/*[clinic input]
os.WIFCONTINUED -> bool

    status: int

Return True if a particular process was continued from a job control stop.

Return True if the process returning status was continued from a
job control stop.
[clinic start generated code]*/

static int
os_WIFCONTINUED_impl(PyModuleDef *module, int status)
/*[clinic end generated code: output=9cdd26543ebb6dcd input=e777e7d38eb25bd9]*/
{
    WAIT_TYPE wait_status;
    WAIT_STATUS_INT(wait_status) = status;
    return WIFCONTINUED(wait_status);
}
#endif /* WIFCONTINUED */


#ifdef WIFSTOPPED
/*[clinic input]
os.WIFSTOPPED -> bool

    status: int

Return True if the process returning status was stopped.
[clinic start generated code]*/

static int
os_WIFSTOPPED_impl(PyModuleDef *module, int status)
/*[clinic end generated code: output=73bf35e44994a724 input=043cb7f1289ef904]*/
{
    WAIT_TYPE wait_status;
    WAIT_STATUS_INT(wait_status) = status;
    return WIFSTOPPED(wait_status);
}
#endif /* WIFSTOPPED */


#ifdef WIFSIGNALED
/*[clinic input]
os.WIFSIGNALED -> bool

    status: int

Return True if the process returning status was terminated by a signal.
[clinic start generated code]*/

static int
os_WIFSIGNALED_impl(PyModuleDef *module, int status)
/*[clinic end generated code: output=2697975771872420 input=d55ba7cc9ce5dc43]*/
{
    WAIT_TYPE wait_status;
    WAIT_STATUS_INT(wait_status) = status;
    return WIFSIGNALED(wait_status);
}
#endif /* WIFSIGNALED */


#ifdef WIFEXITED
/*[clinic input]
os.WIFEXITED -> bool

    status: int

Return True if the process returning status exited via the exit() system call.
[clinic start generated code]*/

static int
os_WIFEXITED_impl(PyModuleDef *module, int status)
/*[clinic end generated code: output=ca8f8c61f0b8532e input=d63775a6791586c0]*/
{
    WAIT_TYPE wait_status;
    WAIT_STATUS_INT(wait_status) = status;
    return WIFEXITED(wait_status);
}
#endif /* WIFEXITED */


#ifdef WEXITSTATUS
/*[clinic input]
os.WEXITSTATUS -> int

    status: int

Return the process return code from status.
[clinic start generated code]*/

static int
os_WEXITSTATUS_impl(PyModuleDef *module, int status)
/*[clinic end generated code: output=ea54da23d9e0f6af input=e1fb4944e377585b]*/
{
    WAIT_TYPE wait_status;
    WAIT_STATUS_INT(wait_status) = status;
    return WEXITSTATUS(wait_status);
}
#endif /* WEXITSTATUS */


#ifdef WTERMSIG
/*[clinic input]
os.WTERMSIG -> int

    status: int

Return the signal that terminated the process that provided the status value.
[clinic start generated code]*/

static int
os_WTERMSIG_impl(PyModuleDef *module, int status)
/*[clinic end generated code: output=4d25367026cb852c input=727fd7f84ec3f243]*/
{
    WAIT_TYPE wait_status;
    WAIT_STATUS_INT(wait_status) = status;
    return WTERMSIG(wait_status);
}
#endif /* WTERMSIG */


#ifdef WSTOPSIG
/*[clinic input]
os.WSTOPSIG -> int

    status: int

Return the signal that stopped the process that provided the status value.
[clinic start generated code]*/

static int
os_WSTOPSIG_impl(PyModuleDef *module, int status)
/*[clinic end generated code: output=54eb9c13b001adb4 input=46ebf1d1b293c5c1]*/
{
    WAIT_TYPE wait_status;
    WAIT_STATUS_INT(wait_status) = status;
    return WSTOPSIG(wait_status);
}
#endif /* WSTOPSIG */
#endif /* HAVE_SYS_WAIT_H */


#if defined(HAVE_FSTATVFS) && defined(HAVE_SYS_STATVFS_H)
#ifdef _SCO_DS
/* SCO OpenServer 5.0 and later requires _SVID3 before it reveals the
   needed definitions in sys/statvfs.h */
#define _SVID3
#endif
#include <sys/statvfs.h>

static PyObject*
_pystatvfs_fromstructstatvfs(struct statvfs st) {
    PyObject *v = PyStructSequence_New(&StatVFSResultType);
    if (v == NULL)
        return NULL;

#if !defined(HAVE_LARGEFILE_SUPPORT)
    PyStructSequence_SET_ITEM(v, 0, PyLong_FromLong((long) st.f_bsize));
    PyStructSequence_SET_ITEM(v, 1, PyLong_FromLong((long) st.f_frsize));
    PyStructSequence_SET_ITEM(v, 2, PyLong_FromLong((long) st.f_blocks));
    PyStructSequence_SET_ITEM(v, 3, PyLong_FromLong((long) st.f_bfree));
    PyStructSequence_SET_ITEM(v, 4, PyLong_FromLong((long) st.f_bavail));
    PyStructSequence_SET_ITEM(v, 5, PyLong_FromLong((long) st.f_files));
    PyStructSequence_SET_ITEM(v, 6, PyLong_FromLong((long) st.f_ffree));
    PyStructSequence_SET_ITEM(v, 7, PyLong_FromLong((long) st.f_favail));
    PyStructSequence_SET_ITEM(v, 8, PyLong_FromLong((long) st.f_flag));
    PyStructSequence_SET_ITEM(v, 9, PyLong_FromLong((long) st.f_namemax));
#else
    PyStructSequence_SET_ITEM(v, 0, PyLong_FromLong((long) st.f_bsize));
    PyStructSequence_SET_ITEM(v, 1, PyLong_FromLong((long) st.f_frsize));
    PyStructSequence_SET_ITEM(v, 2,
                              PyLong_FromLongLong((PY_LONG_LONG) st.f_blocks));
    PyStructSequence_SET_ITEM(v, 3,
                              PyLong_FromLongLong((PY_LONG_LONG) st.f_bfree));
    PyStructSequence_SET_ITEM(v, 4,
                              PyLong_FromLongLong((PY_LONG_LONG) st.f_bavail));
    PyStructSequence_SET_ITEM(v, 5,
                              PyLong_FromLongLong((PY_LONG_LONG) st.f_files));
    PyStructSequence_SET_ITEM(v, 6,
                              PyLong_FromLongLong((PY_LONG_LONG) st.f_ffree));
    PyStructSequence_SET_ITEM(v, 7,
                              PyLong_FromLongLong((PY_LONG_LONG) st.f_favail));
    PyStructSequence_SET_ITEM(v, 8, PyLong_FromLong((long) st.f_flag));
    PyStructSequence_SET_ITEM(v, 9, PyLong_FromLong((long) st.f_namemax));
#endif
    if (PyErr_Occurred()) {
        Py_DECREF(v);
        return NULL;
    }

    return v;
}


/*[clinic input]
os.fstatvfs
    fd: int
    /

Perform an fstatvfs system call on the given fd.

Equivalent to statvfs(fd).
[clinic start generated code]*/

static PyObject *
os_fstatvfs_impl(PyModuleDef *module, int fd)
/*[clinic end generated code: output=584a94a754497ac0 input=d8122243ac50975e]*/
{
    int result;
    int async_err = 0;
    struct statvfs st;

    do {
        Py_BEGIN_ALLOW_THREADS
        result = fstatvfs(fd, &st);
        Py_END_ALLOW_THREADS
    } while (result != 0 && errno == EINTR &&
             !(async_err = PyErr_CheckSignals()));
    if (result != 0)
        return (!async_err) ? posix_error() : NULL;

    return _pystatvfs_fromstructstatvfs(st);
}
#endif /* defined(HAVE_FSTATVFS) && defined(HAVE_SYS_STATVFS_H) */


#if defined(HAVE_STATVFS) && defined(HAVE_SYS_STATVFS_H)
#include <sys/statvfs.h>
/*[clinic input]
os.statvfs

    path: path_t(allow_fd='PATH_HAVE_FSTATVFS')

Perform a statvfs system call on the given path.

path may always be specified as a string.
On some platforms, path may also be specified as an open file descriptor.
  If this functionality is unavailable, using it raises an exception.
[clinic start generated code]*/

static PyObject *
os_statvfs_impl(PyModuleDef *module, path_t *path)
/*[clinic end generated code: output=5ced07a2cf931f41 input=3f5c35791c669bd9]*/
{
    int result;
    struct statvfs st;

    Py_BEGIN_ALLOW_THREADS
#ifdef HAVE_FSTATVFS
    if (path->fd != -1) {
#ifdef __APPLE__
        /* handle weak-linking on Mac OS X 10.3 */
        if (fstatvfs == NULL) {
            fd_specified("statvfs", path->fd);
            return NULL;
        }
#endif
        result = fstatvfs(path->fd, &st);
    }
    else
#endif
        result = statvfs(path->narrow, &st);
    Py_END_ALLOW_THREADS

    if (result) {
        return path_error(path);
    }

    return _pystatvfs_fromstructstatvfs(st);
}
#endif /* defined(HAVE_STATVFS) && defined(HAVE_SYS_STATVFS_H) */


#ifdef MS_WINDOWS
/*[clinic input]
os._getdiskusage

    path: Py_UNICODE

Return disk usage statistics about the given path as a (total, free) tuple.
[clinic start generated code]*/

static PyObject *
os__getdiskusage_impl(PyModuleDef *module, Py_UNICODE *path)
/*[clinic end generated code: output=60a9cf33449db1dd input=6458133aed893c78]*/
{
    BOOL retval;
    ULARGE_INTEGER _, total, free;

    Py_BEGIN_ALLOW_THREADS
    retval = GetDiskFreeSpaceExW(path, &_, &total, &free);
    Py_END_ALLOW_THREADS
    if (retval == 0)
        return PyErr_SetFromWindowsErr(0);

    return Py_BuildValue("(LL)", total.QuadPart, free.QuadPart);
}
#endif /* MS_WINDOWS */


/* This is used for fpathconf(), pathconf(), confstr() and sysconf().
 * It maps strings representing configuration variable names to
 * integer values, allowing those functions to be called with the
 * magic names instead of polluting the module's namespace with tons of
 * rarely-used constants.  There are three separate tables that use
 * these definitions.
 *
 * This code is always included, even if none of the interfaces that
 * need it are included.  The #if hackery needed to avoid it would be
 * sufficiently pervasive that it's not worth the loss of readability.
 */
struct constdef {
    const char *name;
    int value;
};

static int
conv_confname(PyObject *arg, int *valuep, struct constdef *table,
              size_t tablesize)
{
    if (PyLong_Check(arg)) {
        int value = _PyLong_AsInt(arg);
        if (value == -1 && PyErr_Occurred())
            return 0;
        *valuep = value;
        return 1;
    }
    else {
        /* look up the value in the table using a binary search */
        size_t lo = 0;
        size_t mid;
        size_t hi = tablesize;
        int cmp;
        const char *confname;
        if (!PyUnicode_Check(arg)) {
            PyErr_SetString(PyExc_TypeError,
                "configuration names must be strings or integers");
            return 0;
        }
        confname = _PyUnicode_AsString(arg);
        if (confname == NULL)
            return 0;
        while (lo < hi) {
            mid = (lo + hi) / 2;
            cmp = strcmp(confname, table[mid].name);
            if (cmp < 0)
                hi = mid;
            else if (cmp > 0)
                lo = mid + 1;
            else {
                *valuep = table[mid].value;
                return 1;
            }
        }
        PyErr_SetString(PyExc_ValueError, "unrecognized configuration name");
        return 0;
    }
}


#if defined(HAVE_FPATHCONF) || defined(HAVE_PATHCONF)
static struct constdef  posix_constants_pathconf[] = {
#ifdef _PC_ABI_AIO_XFER_MAX
    {"PC_ABI_AIO_XFER_MAX",     _PC_ABI_AIO_XFER_MAX},
#endif
#ifdef _PC_ABI_ASYNC_IO
    {"PC_ABI_ASYNC_IO", _PC_ABI_ASYNC_IO},
#endif
#ifdef _PC_ASYNC_IO
    {"PC_ASYNC_IO",     _PC_ASYNC_IO},
#endif
#ifdef _PC_CHOWN_RESTRICTED
    {"PC_CHOWN_RESTRICTED",     _PC_CHOWN_RESTRICTED},
#endif
#ifdef _PC_FILESIZEBITS
    {"PC_FILESIZEBITS", _PC_FILESIZEBITS},
#endif
#ifdef _PC_LAST
    {"PC_LAST", _PC_LAST},
#endif
#ifdef _PC_LINK_MAX
    {"PC_LINK_MAX",     _PC_LINK_MAX},
#endif
#ifdef _PC_MAX_CANON
    {"PC_MAX_CANON",    _PC_MAX_CANON},
#endif
#ifdef _PC_MAX_INPUT
    {"PC_MAX_INPUT",    _PC_MAX_INPUT},
#endif
#ifdef _PC_NAME_MAX
    {"PC_NAME_MAX",     _PC_NAME_MAX},
#endif
#ifdef _PC_NO_TRUNC
    {"PC_NO_TRUNC",     _PC_NO_TRUNC},
#endif
#ifdef _PC_PATH_MAX
    {"PC_PATH_MAX",     _PC_PATH_MAX},
#endif
#ifdef _PC_PIPE_BUF
    {"PC_PIPE_BUF",     _PC_PIPE_BUF},
#endif
#ifdef _PC_PRIO_IO
    {"PC_PRIO_IO",      _PC_PRIO_IO},
#endif
#ifdef _PC_SOCK_MAXBUF
    {"PC_SOCK_MAXBUF",  _PC_SOCK_MAXBUF},
#endif
#ifdef _PC_SYNC_IO
    {"PC_SYNC_IO",      _PC_SYNC_IO},
#endif
#ifdef _PC_VDISABLE
    {"PC_VDISABLE",     _PC_VDISABLE},
#endif
#ifdef _PC_ACL_ENABLED
    {"PC_ACL_ENABLED",  _PC_ACL_ENABLED},
#endif
#ifdef _PC_MIN_HOLE_SIZE
    {"PC_MIN_HOLE_SIZE",    _PC_MIN_HOLE_SIZE},
#endif
#ifdef _PC_ALLOC_SIZE_MIN
    {"PC_ALLOC_SIZE_MIN",   _PC_ALLOC_SIZE_MIN},
#endif
#ifdef _PC_REC_INCR_XFER_SIZE
    {"PC_REC_INCR_XFER_SIZE",   _PC_REC_INCR_XFER_SIZE},
#endif
#ifdef _PC_REC_MAX_XFER_SIZE
    {"PC_REC_MAX_XFER_SIZE",    _PC_REC_MAX_XFER_SIZE},
#endif
#ifdef _PC_REC_MIN_XFER_SIZE
    {"PC_REC_MIN_XFER_SIZE",    _PC_REC_MIN_XFER_SIZE},
#endif
#ifdef _PC_REC_XFER_ALIGN
    {"PC_REC_XFER_ALIGN",   _PC_REC_XFER_ALIGN},
#endif
#ifdef _PC_SYMLINK_MAX
    {"PC_SYMLINK_MAX",  _PC_SYMLINK_MAX},
#endif
#ifdef _PC_XATTR_ENABLED
    {"PC_XATTR_ENABLED",    _PC_XATTR_ENABLED},
#endif
#ifdef _PC_XATTR_EXISTS
    {"PC_XATTR_EXISTS", _PC_XATTR_EXISTS},
#endif
#ifdef _PC_TIMESTAMP_RESOLUTION
    {"PC_TIMESTAMP_RESOLUTION", _PC_TIMESTAMP_RESOLUTION},
#endif
};

static int
conv_path_confname(PyObject *arg, int *valuep)
{
    return conv_confname(arg, valuep, posix_constants_pathconf,
                         sizeof(posix_constants_pathconf)
                           / sizeof(struct constdef));
}
#endif


#ifdef HAVE_FPATHCONF
/*[clinic input]
os.fpathconf -> long

    fd: int
    name: path_confname
    /

Return the configuration limit name for the file descriptor fd.

If there is no limit, return -1.
[clinic start generated code]*/

static long
os_fpathconf_impl(PyModuleDef *module, int fd, int name)
/*[clinic end generated code: output=082b2922d4441de7 input=5942a024d3777810]*/
{
    long limit;

    errno = 0;
    limit = fpathconf(fd, name);
    if (limit == -1 && errno != 0)
        posix_error();

    return limit;
}
#endif /* HAVE_FPATHCONF */


#ifdef HAVE_PATHCONF
/*[clinic input]
os.pathconf -> long
    path: path_t(allow_fd='PATH_HAVE_FPATHCONF')
    name: path_confname

Return the configuration limit name for the file or directory path.

If there is no limit, return -1.
On some platforms, path may also be specified as an open file descriptor.
  If this functionality is unavailable, using it raises an exception.
[clinic start generated code]*/

static long
os_pathconf_impl(PyModuleDef *module, path_t *path, int name)
/*[clinic end generated code: output=3713029e9501f5ab input=bc3e2a985af27e5e]*/
{
    long limit;

    errno = 0;
#ifdef HAVE_FPATHCONF
    if (path->fd != -1)
        limit = fpathconf(path->fd, name);
    else
#endif
        limit = pathconf(path->narrow, name);
    if (limit == -1 && errno != 0) {
        if (errno == EINVAL)
            /* could be a path or name problem */
            posix_error();
        else
            path_error(path);
    }

    return limit;
}
#endif /* HAVE_PATHCONF */

#ifdef HAVE_CONFSTR
static struct constdef posix_constants_confstr[] = {
#ifdef _CS_ARCHITECTURE
    {"CS_ARCHITECTURE", _CS_ARCHITECTURE},
#endif
#ifdef _CS_GNU_LIBC_VERSION
    {"CS_GNU_LIBC_VERSION",     _CS_GNU_LIBC_VERSION},
#endif
#ifdef _CS_GNU_LIBPTHREAD_VERSION
    {"CS_GNU_LIBPTHREAD_VERSION",       _CS_GNU_LIBPTHREAD_VERSION},
#endif
#ifdef _CS_HOSTNAME
    {"CS_HOSTNAME",     _CS_HOSTNAME},
#endif
#ifdef _CS_HW_PROVIDER
    {"CS_HW_PROVIDER",  _CS_HW_PROVIDER},
#endif
#ifdef _CS_HW_SERIAL
    {"CS_HW_SERIAL",    _CS_HW_SERIAL},
#endif
#ifdef _CS_INITTAB_NAME
    {"CS_INITTAB_NAME", _CS_INITTAB_NAME},
#endif
#ifdef _CS_LFS64_CFLAGS
    {"CS_LFS64_CFLAGS", _CS_LFS64_CFLAGS},
#endif
#ifdef _CS_LFS64_LDFLAGS
    {"CS_LFS64_LDFLAGS",        _CS_LFS64_LDFLAGS},
#endif
#ifdef _CS_LFS64_LIBS
    {"CS_LFS64_LIBS",   _CS_LFS64_LIBS},
#endif
#ifdef _CS_LFS64_LINTFLAGS
    {"CS_LFS64_LINTFLAGS",      _CS_LFS64_LINTFLAGS},
#endif
#ifdef _CS_LFS_CFLAGS
    {"CS_LFS_CFLAGS",   _CS_LFS_CFLAGS},
#endif
#ifdef _CS_LFS_LDFLAGS
    {"CS_LFS_LDFLAGS",  _CS_LFS_LDFLAGS},
#endif
#ifdef _CS_LFS_LIBS
    {"CS_LFS_LIBS",     _CS_LFS_LIBS},
#endif
#ifdef _CS_LFS_LINTFLAGS
    {"CS_LFS_LINTFLAGS",        _CS_LFS_LINTFLAGS},
#endif
#ifdef _CS_MACHINE
    {"CS_MACHINE",      _CS_MACHINE},
#endif
#ifdef _CS_PATH
    {"CS_PATH", _CS_PATH},
#endif
#ifdef _CS_RELEASE
    {"CS_RELEASE",      _CS_RELEASE},
#endif
#ifdef _CS_SRPC_DOMAIN
    {"CS_SRPC_DOMAIN",  _CS_SRPC_DOMAIN},
#endif
#ifdef _CS_SYSNAME
    {"CS_SYSNAME",      _CS_SYSNAME},
#endif
#ifdef _CS_VERSION
    {"CS_VERSION",      _CS_VERSION},
#endif
#ifdef _CS_XBS5_ILP32_OFF32_CFLAGS
    {"CS_XBS5_ILP32_OFF32_CFLAGS",      _CS_XBS5_ILP32_OFF32_CFLAGS},
#endif
#ifdef _CS_XBS5_ILP32_OFF32_LDFLAGS
    {"CS_XBS5_ILP32_OFF32_LDFLAGS",     _CS_XBS5_ILP32_OFF32_LDFLAGS},
#endif
#ifdef _CS_XBS5_ILP32_OFF32_LIBS
    {"CS_XBS5_ILP32_OFF32_LIBS",        _CS_XBS5_ILP32_OFF32_LIBS},
#endif
#ifdef _CS_XBS5_ILP32_OFF32_LINTFLAGS
    {"CS_XBS5_ILP32_OFF32_LINTFLAGS",   _CS_XBS5_ILP32_OFF32_LINTFLAGS},
#endif
#ifdef _CS_XBS5_ILP32_OFFBIG_CFLAGS
    {"CS_XBS5_ILP32_OFFBIG_CFLAGS",     _CS_XBS5_ILP32_OFFBIG_CFLAGS},
#endif
#ifdef _CS_XBS5_ILP32_OFFBIG_LDFLAGS
    {"CS_XBS5_ILP32_OFFBIG_LDFLAGS",    _CS_XBS5_ILP32_OFFBIG_LDFLAGS},
#endif
#ifdef _CS_XBS5_ILP32_OFFBIG_LIBS
    {"CS_XBS5_ILP32_OFFBIG_LIBS",       _CS_XBS5_ILP32_OFFBIG_LIBS},
#endif
#ifdef _CS_XBS5_ILP32_OFFBIG_LINTFLAGS
    {"CS_XBS5_ILP32_OFFBIG_LINTFLAGS",  _CS_XBS5_ILP32_OFFBIG_LINTFLAGS},
#endif
#ifdef _CS_XBS5_LP64_OFF64_CFLAGS
    {"CS_XBS5_LP64_OFF64_CFLAGS",       _CS_XBS5_LP64_OFF64_CFLAGS},
#endif
#ifdef _CS_XBS5_LP64_OFF64_LDFLAGS
    {"CS_XBS5_LP64_OFF64_LDFLAGS",      _CS_XBS5_LP64_OFF64_LDFLAGS},
#endif
#ifdef _CS_XBS5_LP64_OFF64_LIBS
    {"CS_XBS5_LP64_OFF64_LIBS", _CS_XBS5_LP64_OFF64_LIBS},
#endif
#ifdef _CS_XBS5_LP64_OFF64_LINTFLAGS
    {"CS_XBS5_LP64_OFF64_LINTFLAGS",    _CS_XBS5_LP64_OFF64_LINTFLAGS},
#endif
#ifdef _CS_XBS5_LPBIG_OFFBIG_CFLAGS
    {"CS_XBS5_LPBIG_OFFBIG_CFLAGS",     _CS_XBS5_LPBIG_OFFBIG_CFLAGS},
#endif
#ifdef _CS_XBS5_LPBIG_OFFBIG_LDFLAGS
    {"CS_XBS5_LPBIG_OFFBIG_LDFLAGS",    _CS_XBS5_LPBIG_OFFBIG_LDFLAGS},
#endif
#ifdef _CS_XBS5_LPBIG_OFFBIG_LIBS
    {"CS_XBS5_LPBIG_OFFBIG_LIBS",       _CS_XBS5_LPBIG_OFFBIG_LIBS},
#endif
#ifdef _CS_XBS5_LPBIG_OFFBIG_LINTFLAGS
    {"CS_XBS5_LPBIG_OFFBIG_LINTFLAGS",  _CS_XBS5_LPBIG_OFFBIG_LINTFLAGS},
#endif
#ifdef _MIPS_CS_AVAIL_PROCESSORS
    {"MIPS_CS_AVAIL_PROCESSORS",        _MIPS_CS_AVAIL_PROCESSORS},
#endif
#ifdef _MIPS_CS_BASE
    {"MIPS_CS_BASE",    _MIPS_CS_BASE},
#endif
#ifdef _MIPS_CS_HOSTID
    {"MIPS_CS_HOSTID",  _MIPS_CS_HOSTID},
#endif
#ifdef _MIPS_CS_HW_NAME
    {"MIPS_CS_HW_NAME", _MIPS_CS_HW_NAME},
#endif
#ifdef _MIPS_CS_NUM_PROCESSORS
    {"MIPS_CS_NUM_PROCESSORS",  _MIPS_CS_NUM_PROCESSORS},
#endif
#ifdef _MIPS_CS_OSREL_MAJ
    {"MIPS_CS_OSREL_MAJ",       _MIPS_CS_OSREL_MAJ},
#endif
#ifdef _MIPS_CS_OSREL_MIN
    {"MIPS_CS_OSREL_MIN",       _MIPS_CS_OSREL_MIN},
#endif
#ifdef _MIPS_CS_OSREL_PATCH
    {"MIPS_CS_OSREL_PATCH",     _MIPS_CS_OSREL_PATCH},
#endif
#ifdef _MIPS_CS_OS_NAME
    {"MIPS_CS_OS_NAME", _MIPS_CS_OS_NAME},
#endif
#ifdef _MIPS_CS_OS_PROVIDER
    {"MIPS_CS_OS_PROVIDER",     _MIPS_CS_OS_PROVIDER},
#endif
#ifdef _MIPS_CS_PROCESSORS
    {"MIPS_CS_PROCESSORS",      _MIPS_CS_PROCESSORS},
#endif
#ifdef _MIPS_CS_SERIAL
    {"MIPS_CS_SERIAL",  _MIPS_CS_SERIAL},
#endif
#ifdef _MIPS_CS_VENDOR
    {"MIPS_CS_VENDOR",  _MIPS_CS_VENDOR},
#endif
};

static int
conv_confstr_confname(PyObject *arg, int *valuep)
{
    return conv_confname(arg, valuep, posix_constants_confstr,
                         sizeof(posix_constants_confstr)
                           / sizeof(struct constdef));
}


/*[clinic input]
os.confstr

    name: confstr_confname
    /

Return a string-valued system configuration variable.
[clinic start generated code]*/

static PyObject *
os_confstr_impl(PyModuleDef *module, int name)
/*[clinic end generated code: output=6ff79c9eed8c2daf input=18fb4d0567242e65]*/
{
    PyObject *result = NULL;
    char buffer[255];
    size_t len;

    errno = 0;
    len = confstr(name, buffer, sizeof(buffer));
    if (len == 0) {
        if (errno) {
            posix_error();
            return NULL;
        }
        else {
            Py_RETURN_NONE;
        }
    }

    if (len >= sizeof(buffer)) {
        size_t len2;
        char *buf = PyMem_Malloc(len);
        if (buf == NULL)
            return PyErr_NoMemory();
        len2 = confstr(name, buf, len);
        assert(len == len2);
        result = PyUnicode_DecodeFSDefaultAndSize(buf, len2-1);
        PyMem_Free(buf);
    }
    else
        result = PyUnicode_DecodeFSDefaultAndSize(buffer, len-1);
    return result;
}
#endif /* HAVE_CONFSTR */


#ifdef HAVE_SYSCONF
static struct constdef posix_constants_sysconf[] = {
#ifdef _SC_2_CHAR_TERM
    {"SC_2_CHAR_TERM",  _SC_2_CHAR_TERM},
#endif
#ifdef _SC_2_C_BIND
    {"SC_2_C_BIND",     _SC_2_C_BIND},
#endif
#ifdef _SC_2_C_DEV
    {"SC_2_C_DEV",      _SC_2_C_DEV},
#endif
#ifdef _SC_2_C_VERSION
    {"SC_2_C_VERSION",  _SC_2_C_VERSION},
#endif
#ifdef _SC_2_FORT_DEV
    {"SC_2_FORT_DEV",   _SC_2_FORT_DEV},
#endif
#ifdef _SC_2_FORT_RUN
    {"SC_2_FORT_RUN",   _SC_2_FORT_RUN},
#endif
#ifdef _SC_2_LOCALEDEF
    {"SC_2_LOCALEDEF",  _SC_2_LOCALEDEF},
#endif
#ifdef _SC_2_SW_DEV
    {"SC_2_SW_DEV",     _SC_2_SW_DEV},
#endif
#ifdef _SC_2_UPE
    {"SC_2_UPE",        _SC_2_UPE},
#endif
#ifdef _SC_2_VERSION
    {"SC_2_VERSION",    _SC_2_VERSION},
#endif
#ifdef _SC_ABI_ASYNCHRONOUS_IO
    {"SC_ABI_ASYNCHRONOUS_IO",  _SC_ABI_ASYNCHRONOUS_IO},
#endif
#ifdef _SC_ACL
    {"SC_ACL",  _SC_ACL},
#endif
#ifdef _SC_AIO_LISTIO_MAX
    {"SC_AIO_LISTIO_MAX",       _SC_AIO_LISTIO_MAX},
#endif
#ifdef _SC_AIO_MAX
    {"SC_AIO_MAX",      _SC_AIO_MAX},
#endif
#ifdef _SC_AIO_PRIO_DELTA_MAX
    {"SC_AIO_PRIO_DELTA_MAX",   _SC_AIO_PRIO_DELTA_MAX},
#endif
#ifdef _SC_ARG_MAX
    {"SC_ARG_MAX",      _SC_ARG_MAX},
#endif
#ifdef _SC_ASYNCHRONOUS_IO
    {"SC_ASYNCHRONOUS_IO",      _SC_ASYNCHRONOUS_IO},
#endif
#ifdef _SC_ATEXIT_MAX
    {"SC_ATEXIT_MAX",   _SC_ATEXIT_MAX},
#endif
#ifdef _SC_AUDIT
    {"SC_AUDIT",        _SC_AUDIT},
#endif
#ifdef _SC_AVPHYS_PAGES
    {"SC_AVPHYS_PAGES", _SC_AVPHYS_PAGES},
#endif
#ifdef _SC_BC_BASE_MAX
    {"SC_BC_BASE_MAX",  _SC_BC_BASE_MAX},
#endif
#ifdef _SC_BC_DIM_MAX
    {"SC_BC_DIM_MAX",   _SC_BC_DIM_MAX},
#endif
#ifdef _SC_BC_SCALE_MAX
    {"SC_BC_SCALE_MAX", _SC_BC_SCALE_MAX},
#endif
#ifdef _SC_BC_STRING_MAX
    {"SC_BC_STRING_MAX",        _SC_BC_STRING_MAX},
#endif
#ifdef _SC_CAP
    {"SC_CAP",  _SC_CAP},
#endif
#ifdef _SC_CHARCLASS_NAME_MAX
    {"SC_CHARCLASS_NAME_MAX",   _SC_CHARCLASS_NAME_MAX},
#endif
#ifdef _SC_CHAR_BIT
    {"SC_CHAR_BIT",     _SC_CHAR_BIT},
#endif
#ifdef _SC_CHAR_MAX
    {"SC_CHAR_MAX",     _SC_CHAR_MAX},
#endif
#ifdef _SC_CHAR_MIN
    {"SC_CHAR_MIN",     _SC_CHAR_MIN},
#endif
#ifdef _SC_CHILD_MAX
    {"SC_CHILD_MAX",    _SC_CHILD_MAX},
#endif
#ifdef _SC_CLK_TCK
    {"SC_CLK_TCK",      _SC_CLK_TCK},
#endif
#ifdef _SC_COHER_BLKSZ
    {"SC_COHER_BLKSZ",  _SC_COHER_BLKSZ},
#endif
#ifdef _SC_COLL_WEIGHTS_MAX
    {"SC_COLL_WEIGHTS_MAX",     _SC_COLL_WEIGHTS_MAX},
#endif
#ifdef _SC_DCACHE_ASSOC
    {"SC_DCACHE_ASSOC", _SC_DCACHE_ASSOC},
#endif
#ifdef _SC_DCACHE_BLKSZ
    {"SC_DCACHE_BLKSZ", _SC_DCACHE_BLKSZ},
#endif
#ifdef _SC_DCACHE_LINESZ
    {"SC_DCACHE_LINESZ",        _SC_DCACHE_LINESZ},
#endif
#ifdef _SC_DCACHE_SZ
    {"SC_DCACHE_SZ",    _SC_DCACHE_SZ},
#endif
#ifdef _SC_DCACHE_TBLKSZ
    {"SC_DCACHE_TBLKSZ",        _SC_DCACHE_TBLKSZ},
#endif
#ifdef _SC_DELAYTIMER_MAX
    {"SC_DELAYTIMER_MAX",       _SC_DELAYTIMER_MAX},
#endif
#ifdef _SC_EQUIV_CLASS_MAX
    {"SC_EQUIV_CLASS_MAX",      _SC_EQUIV_CLASS_MAX},
#endif
#ifdef _SC_EXPR_NEST_MAX
    {"SC_EXPR_NEST_MAX",        _SC_EXPR_NEST_MAX},
#endif
#ifdef _SC_FSYNC
    {"SC_FSYNC",        _SC_FSYNC},
#endif
#ifdef _SC_GETGR_R_SIZE_MAX
    {"SC_GETGR_R_SIZE_MAX",     _SC_GETGR_R_SIZE_MAX},
#endif
#ifdef _SC_GETPW_R_SIZE_MAX
    {"SC_GETPW_R_SIZE_MAX",     _SC_GETPW_R_SIZE_MAX},
#endif
#ifdef _SC_ICACHE_ASSOC
    {"SC_ICACHE_ASSOC", _SC_ICACHE_ASSOC},
#endif
#ifdef _SC_ICACHE_BLKSZ
    {"SC_ICACHE_BLKSZ", _SC_ICACHE_BLKSZ},
#endif
#ifdef _SC_ICACHE_LINESZ
    {"SC_ICACHE_LINESZ",        _SC_ICACHE_LINESZ},
#endif
#ifdef _SC_ICACHE_SZ
    {"SC_ICACHE_SZ",    _SC_ICACHE_SZ},
#endif
#ifdef _SC_INF
    {"SC_INF",  _SC_INF},
#endif
#ifdef _SC_INT_MAX
    {"SC_INT_MAX",      _SC_INT_MAX},
#endif
#ifdef _SC_INT_MIN
    {"SC_INT_MIN",      _SC_INT_MIN},
#endif
#ifdef _SC_IOV_MAX
    {"SC_IOV_MAX",      _SC_IOV_MAX},
#endif
#ifdef _SC_IP_SECOPTS
    {"SC_IP_SECOPTS",   _SC_IP_SECOPTS},
#endif
#ifdef _SC_JOB_CONTROL
    {"SC_JOB_CONTROL",  _SC_JOB_CONTROL},
#endif
#ifdef _SC_KERN_POINTERS
    {"SC_KERN_POINTERS",        _SC_KERN_POINTERS},
#endif
#ifdef _SC_KERN_SIM
    {"SC_KERN_SIM",     _SC_KERN_SIM},
#endif
#ifdef _SC_LINE_MAX
    {"SC_LINE_MAX",     _SC_LINE_MAX},
#endif
#ifdef _SC_LOGIN_NAME_MAX
    {"SC_LOGIN_NAME_MAX",       _SC_LOGIN_NAME_MAX},
#endif
#ifdef _SC_LOGNAME_MAX
    {"SC_LOGNAME_MAX",  _SC_LOGNAME_MAX},
#endif
#ifdef _SC_LONG_BIT
    {"SC_LONG_BIT",     _SC_LONG_BIT},
#endif
#ifdef _SC_MAC
    {"SC_MAC",  _SC_MAC},
#endif
#ifdef _SC_MAPPED_FILES
    {"SC_MAPPED_FILES", _SC_MAPPED_FILES},
#endif
#ifdef _SC_MAXPID
    {"SC_MAXPID",       _SC_MAXPID},
#endif
#ifdef _SC_MB_LEN_MAX
    {"SC_MB_LEN_MAX",   _SC_MB_LEN_MAX},
#endif
#ifdef _SC_MEMLOCK
    {"SC_MEMLOCK",      _SC_MEMLOCK},
#endif
#ifdef _SC_MEMLOCK_RANGE
    {"SC_MEMLOCK_RANGE",        _SC_MEMLOCK_RANGE},
#endif
#ifdef _SC_MEMORY_PROTECTION
    {"SC_MEMORY_PROTECTION",    _SC_MEMORY_PROTECTION},
#endif
#ifdef _SC_MESSAGE_PASSING
    {"SC_MESSAGE_PASSING",      _SC_MESSAGE_PASSING},
#endif
#ifdef _SC_MMAP_FIXED_ALIGNMENT
    {"SC_MMAP_FIXED_ALIGNMENT", _SC_MMAP_FIXED_ALIGNMENT},
#endif
#ifdef _SC_MQ_OPEN_MAX
    {"SC_MQ_OPEN_MAX",  _SC_MQ_OPEN_MAX},
#endif
#ifdef _SC_MQ_PRIO_MAX
    {"SC_MQ_PRIO_MAX",  _SC_MQ_PRIO_MAX},
#endif
#ifdef _SC_NACLS_MAX
    {"SC_NACLS_MAX",    _SC_NACLS_MAX},
#endif
#ifdef _SC_NGROUPS_MAX
    {"SC_NGROUPS_MAX",  _SC_NGROUPS_MAX},
#endif
#ifdef _SC_NL_ARGMAX
    {"SC_NL_ARGMAX",    _SC_NL_ARGMAX},
#endif
#ifdef _SC_NL_LANGMAX
    {"SC_NL_LANGMAX",   _SC_NL_LANGMAX},
#endif
#ifdef _SC_NL_MSGMAX
    {"SC_NL_MSGMAX",    _SC_NL_MSGMAX},
#endif
#ifdef _SC_NL_NMAX
    {"SC_NL_NMAX",      _SC_NL_NMAX},
#endif
#ifdef _SC_NL_SETMAX
    {"SC_NL_SETMAX",    _SC_NL_SETMAX},
#endif
#ifdef _SC_NL_TEXTMAX
    {"SC_NL_TEXTMAX",   _SC_NL_TEXTMAX},
#endif
#ifdef _SC_NPROCESSORS_CONF
    {"SC_NPROCESSORS_CONF",     _SC_NPROCESSORS_CONF},
#endif
#ifdef _SC_NPROCESSORS_ONLN
    {"SC_NPROCESSORS_ONLN",     _SC_NPROCESSORS_ONLN},
#endif
#ifdef _SC_NPROC_CONF
    {"SC_NPROC_CONF",   _SC_NPROC_CONF},
#endif
#ifdef _SC_NPROC_ONLN
    {"SC_NPROC_ONLN",   _SC_NPROC_ONLN},
#endif
#ifdef _SC_NZERO
    {"SC_NZERO",        _SC_NZERO},
#endif
#ifdef _SC_OPEN_MAX
    {"SC_OPEN_MAX",     _SC_OPEN_MAX},
#endif
#ifdef _SC_PAGESIZE
    {"SC_PAGESIZE",     _SC_PAGESIZE},
#endif
#ifdef _SC_PAGE_SIZE
    {"SC_PAGE_SIZE",    _SC_PAGE_SIZE},
#endif
#ifdef _SC_PASS_MAX
    {"SC_PASS_MAX",     _SC_PASS_MAX},
#endif
#ifdef _SC_PHYS_PAGES
    {"SC_PHYS_PAGES",   _SC_PHYS_PAGES},
#endif
#ifdef _SC_PII
    {"SC_PII",  _SC_PII},
#endif
#ifdef _SC_PII_INTERNET
    {"SC_PII_INTERNET", _SC_PII_INTERNET},
#endif
#ifdef _SC_PII_INTERNET_DGRAM
    {"SC_PII_INTERNET_DGRAM",   _SC_PII_INTERNET_DGRAM},
#endif
#ifdef _SC_PII_INTERNET_STREAM
    {"SC_PII_INTERNET_STREAM",  _SC_PII_INTERNET_STREAM},
#endif
#ifdef _SC_PII_OSI
    {"SC_PII_OSI",      _SC_PII_OSI},
#endif
#ifdef _SC_PII_OSI_CLTS
    {"SC_PII_OSI_CLTS", _SC_PII_OSI_CLTS},
#endif
#ifdef _SC_PII_OSI_COTS
    {"SC_PII_OSI_COTS", _SC_PII_OSI_COTS},
#endif
#ifdef _SC_PII_OSI_M
    {"SC_PII_OSI_M",    _SC_PII_OSI_M},
#endif
#ifdef _SC_PII_SOCKET
    {"SC_PII_SOCKET",   _SC_PII_SOCKET},
#endif
#ifdef _SC_PII_XTI
    {"SC_PII_XTI",      _SC_PII_XTI},
#endif
#ifdef _SC_POLL
    {"SC_POLL", _SC_POLL},
#endif
#ifdef _SC_PRIORITIZED_IO
    {"SC_PRIORITIZED_IO",       _SC_PRIORITIZED_IO},
#endif
#ifdef _SC_PRIORITY_SCHEDULING
    {"SC_PRIORITY_SCHEDULING",  _SC_PRIORITY_SCHEDULING},
#endif
#ifdef _SC_REALTIME_SIGNALS
    {"SC_REALTIME_SIGNALS",     _SC_REALTIME_SIGNALS},
#endif
#ifdef _SC_RE_DUP_MAX
    {"SC_RE_DUP_MAX",   _SC_RE_DUP_MAX},
#endif
#ifdef _SC_RTSIG_MAX
    {"SC_RTSIG_MAX",    _SC_RTSIG_MAX},
#endif
#ifdef _SC_SAVED_IDS
    {"SC_SAVED_IDS",    _SC_SAVED_IDS},
#endif
#ifdef _SC_SCHAR_MAX
    {"SC_SCHAR_MAX",    _SC_SCHAR_MAX},
#endif
#ifdef _SC_SCHAR_MIN
    {"SC_SCHAR_MIN",    _SC_SCHAR_MIN},
#endif
#ifdef _SC_SELECT
    {"SC_SELECT",       _SC_SELECT},
#endif
#ifdef _SC_SEMAPHORES
    {"SC_SEMAPHORES",   _SC_SEMAPHORES},
#endif
#ifdef _SC_SEM_NSEMS_MAX
    {"SC_SEM_NSEMS_MAX",        _SC_SEM_NSEMS_MAX},
#endif
#ifdef _SC_SEM_VALUE_MAX
    {"SC_SEM_VALUE_MAX",        _SC_SEM_VALUE_MAX},
#endif
#ifdef _SC_SHARED_MEMORY_OBJECTS
    {"SC_SHARED_MEMORY_OBJECTS",        _SC_SHARED_MEMORY_OBJECTS},
#endif
#ifdef _SC_SHRT_MAX
    {"SC_SHRT_MAX",     _SC_SHRT_MAX},
#endif
#ifdef _SC_SHRT_MIN
    {"SC_SHRT_MIN",     _SC_SHRT_MIN},
#endif
#ifdef _SC_SIGQUEUE_MAX
    {"SC_SIGQUEUE_MAX", _SC_SIGQUEUE_MAX},
#endif
#ifdef _SC_SIGRT_MAX
    {"SC_SIGRT_MAX",    _SC_SIGRT_MAX},
#endif
#ifdef _SC_SIGRT_MIN
    {"SC_SIGRT_MIN",    _SC_SIGRT_MIN},
#endif
#ifdef _SC_SOFTPOWER
    {"SC_SOFTPOWER",    _SC_SOFTPOWER},
#endif
#ifdef _SC_SPLIT_CACHE
    {"SC_SPLIT_CACHE",  _SC_SPLIT_CACHE},
#endif
#ifdef _SC_SSIZE_MAX
    {"SC_SSIZE_MAX",    _SC_SSIZE_MAX},
#endif
#ifdef _SC_STACK_PROT
    {"SC_STACK_PROT",   _SC_STACK_PROT},
#endif
#ifdef _SC_STREAM_MAX
    {"SC_STREAM_MAX",   _SC_STREAM_MAX},
#endif
#ifdef _SC_SYNCHRONIZED_IO
    {"SC_SYNCHRONIZED_IO",      _SC_SYNCHRONIZED_IO},
#endif
#ifdef _SC_THREADS
    {"SC_THREADS",      _SC_THREADS},
#endif
#ifdef _SC_THREAD_ATTR_STACKADDR
    {"SC_THREAD_ATTR_STACKADDR",        _SC_THREAD_ATTR_STACKADDR},
#endif
#ifdef _SC_THREAD_ATTR_STACKSIZE
    {"SC_THREAD_ATTR_STACKSIZE",        _SC_THREAD_ATTR_STACKSIZE},
#endif
#ifdef _SC_THREAD_DESTRUCTOR_ITERATIONS
    {"SC_THREAD_DESTRUCTOR_ITERATIONS", _SC_THREAD_DESTRUCTOR_ITERATIONS},
#endif
#ifdef _SC_THREAD_KEYS_MAX
    {"SC_THREAD_KEYS_MAX",      _SC_THREAD_KEYS_MAX},
#endif
#ifdef _SC_THREAD_PRIORITY_SCHEDULING
    {"SC_THREAD_PRIORITY_SCHEDULING",   _SC_THREAD_PRIORITY_SCHEDULING},
#endif
#ifdef _SC_THREAD_PRIO_INHERIT
    {"SC_THREAD_PRIO_INHERIT",  _SC_THREAD_PRIO_INHERIT},
#endif
#ifdef _SC_THREAD_PRIO_PROTECT
    {"SC_THREAD_PRIO_PROTECT",  _SC_THREAD_PRIO_PROTECT},
#endif
#ifdef _SC_THREAD_PROCESS_SHARED
    {"SC_THREAD_PROCESS_SHARED",        _SC_THREAD_PROCESS_SHARED},
#endif
#ifdef _SC_THREAD_SAFE_FUNCTIONS
    {"SC_THREAD_SAFE_FUNCTIONS",        _SC_THREAD_SAFE_FUNCTIONS},
#endif
#ifdef _SC_THREAD_STACK_MIN
    {"SC_THREAD_STACK_MIN",     _SC_THREAD_STACK_MIN},
#endif
#ifdef _SC_THREAD_THREADS_MAX
    {"SC_THREAD_THREADS_MAX",   _SC_THREAD_THREADS_MAX},
#endif
#ifdef _SC_TIMERS
    {"SC_TIMERS",       _SC_TIMERS},
#endif
#ifdef _SC_TIMER_MAX
    {"SC_TIMER_MAX",    _SC_TIMER_MAX},
#endif
#ifdef _SC_TTY_NAME_MAX
    {"SC_TTY_NAME_MAX", _SC_TTY_NAME_MAX},
#endif
#ifdef _SC_TZNAME_MAX
    {"SC_TZNAME_MAX",   _SC_TZNAME_MAX},
#endif
#ifdef _SC_T_IOV_MAX
    {"SC_T_IOV_MAX",    _SC_T_IOV_MAX},
#endif
#ifdef _SC_UCHAR_MAX
    {"SC_UCHAR_MAX",    _SC_UCHAR_MAX},
#endif
#ifdef _SC_UINT_MAX
    {"SC_UINT_MAX",     _SC_UINT_MAX},
#endif
#ifdef _SC_UIO_MAXIOV
    {"SC_UIO_MAXIOV",   _SC_UIO_MAXIOV},
#endif
#ifdef _SC_ULONG_MAX
    {"SC_ULONG_MAX",    _SC_ULONG_MAX},
#endif
#ifdef _SC_USHRT_MAX
    {"SC_USHRT_MAX",    _SC_USHRT_MAX},
#endif
#ifdef _SC_VERSION
    {"SC_VERSION",      _SC_VERSION},
#endif
#ifdef _SC_WORD_BIT
    {"SC_WORD_BIT",     _SC_WORD_BIT},
#endif
#ifdef _SC_XBS5_ILP32_OFF32
    {"SC_XBS5_ILP32_OFF32",     _SC_XBS5_ILP32_OFF32},
#endif
#ifdef _SC_XBS5_ILP32_OFFBIG
    {"SC_XBS5_ILP32_OFFBIG",    _SC_XBS5_ILP32_OFFBIG},
#endif
#ifdef _SC_XBS5_LP64_OFF64
    {"SC_XBS5_LP64_OFF64",      _SC_XBS5_LP64_OFF64},
#endif
#ifdef _SC_XBS5_LPBIG_OFFBIG
    {"SC_XBS5_LPBIG_OFFBIG",    _SC_XBS5_LPBIG_OFFBIG},
#endif
#ifdef _SC_XOPEN_CRYPT
    {"SC_XOPEN_CRYPT",  _SC_XOPEN_CRYPT},
#endif
#ifdef _SC_XOPEN_ENH_I18N
    {"SC_XOPEN_ENH_I18N",       _SC_XOPEN_ENH_I18N},
#endif
#ifdef _SC_XOPEN_LEGACY
    {"SC_XOPEN_LEGACY", _SC_XOPEN_LEGACY},
#endif
#ifdef _SC_XOPEN_REALTIME
    {"SC_XOPEN_REALTIME",       _SC_XOPEN_REALTIME},
#endif
#ifdef _SC_XOPEN_REALTIME_THREADS
    {"SC_XOPEN_REALTIME_THREADS",       _SC_XOPEN_REALTIME_THREADS},
#endif
#ifdef _SC_XOPEN_SHM
    {"SC_XOPEN_SHM",    _SC_XOPEN_SHM},
#endif
#ifdef _SC_XOPEN_UNIX
    {"SC_XOPEN_UNIX",   _SC_XOPEN_UNIX},
#endif
#ifdef _SC_XOPEN_VERSION
    {"SC_XOPEN_VERSION",        _SC_XOPEN_VERSION},
#endif
#ifdef _SC_XOPEN_XCU_VERSION
    {"SC_XOPEN_XCU_VERSION",    _SC_XOPEN_XCU_VERSION},
#endif
#ifdef _SC_XOPEN_XPG2
    {"SC_XOPEN_XPG2",   _SC_XOPEN_XPG2},
#endif
#ifdef _SC_XOPEN_XPG3
    {"SC_XOPEN_XPG3",   _SC_XOPEN_XPG3},
#endif
#ifdef _SC_XOPEN_XPG4
    {"SC_XOPEN_XPG4",   _SC_XOPEN_XPG4},
#endif
};

static int
conv_sysconf_confname(PyObject *arg, int *valuep)
{
    return conv_confname(arg, valuep, posix_constants_sysconf,
                         sizeof(posix_constants_sysconf)
                           / sizeof(struct constdef));
}


/*[clinic input]
os.sysconf -> long
    name: sysconf_confname
    /

Return an integer-valued system configuration variable.
[clinic start generated code]*/

static long
os_sysconf_impl(PyModuleDef *module, int name)
/*[clinic end generated code: output=ed567306f58d69c4 input=279e3430a33f29e4]*/
{
    long value;

    errno = 0;
    value = sysconf(name);
    if (value == -1 && errno != 0)
        posix_error();
    return value;
}
#endif /* HAVE_SYSCONF */


/* This code is used to ensure that the tables of configuration value names
 * are in sorted order as required by conv_confname(), and also to build
 * the exported dictionaries that are used to publish information about the
 * names available on the host platform.
 *
 * Sorting the table at runtime ensures that the table is properly ordered
 * when used, even for platforms we're not able to test on.  It also makes
 * it easier to add additional entries to the tables.
 */

static int
cmp_constdefs(const void *v1,  const void *v2)
{
    const struct constdef *c1 =
    (const struct constdef *) v1;
    const struct constdef *c2 =
    (const struct constdef *) v2;

    return strcmp(c1->name, c2->name);
}

static int
setup_confname_table(struct constdef *table, size_t tablesize,
                     const char *tablename, PyObject *module)
{
    PyObject *d = NULL;
    size_t i;

    qsort(table, tablesize, sizeof(struct constdef), cmp_constdefs);
    d = PyDict_New();
    if (d == NULL)
        return -1;

    for (i=0; i < tablesize; ++i) {
        PyObject *o = PyLong_FromLong(table[i].value);
        if (o == NULL || PyDict_SetItemString(d, table[i].name, o) == -1) {
            Py_XDECREF(o);
            Py_DECREF(d);
            return -1;
        }
        Py_DECREF(o);
    }
    return PyModule_AddObject(module, tablename, d);
}

/* Return -1 on failure, 0 on success. */
static int
setup_confname_tables(PyObject *module)
{
#if defined(HAVE_FPATHCONF) || defined(HAVE_PATHCONF)
    if (setup_confname_table(posix_constants_pathconf,
                             sizeof(posix_constants_pathconf)
                               / sizeof(struct constdef),
                             "pathconf_names", module))
        return -1;
#endif
#ifdef HAVE_CONFSTR
    if (setup_confname_table(posix_constants_confstr,
                             sizeof(posix_constants_confstr)
                               / sizeof(struct constdef),
                             "confstr_names", module))
        return -1;
#endif
#ifdef HAVE_SYSCONF
    if (setup_confname_table(posix_constants_sysconf,
                             sizeof(posix_constants_sysconf)
                               / sizeof(struct constdef),
                             "sysconf_names", module))
        return -1;
#endif
    return 0;
}


/*[clinic input]
os.abort

Abort the interpreter immediately.

This function 'dumps core' or otherwise fails in the hardest way possible
on the hosting operating system.  This function never returns.
[clinic start generated code]*/

static PyObject *
os_abort_impl(PyModuleDef *module)
/*[clinic end generated code: output=486bb96647c299b3 input=cf2c7d98bc504047]*/
{
    abort();
    /*NOTREACHED*/
    Py_FatalError("abort() called from Python code didn't abort!");
    return NULL;
}

#ifdef MS_WINDOWS
/* AC 3.5: change to path_t? but that might change exceptions */
PyDoc_STRVAR(win32_startfile__doc__,
"startfile(filepath [, operation])\n\
\n\
Start a file with its associated application.\n\
\n\
When \"operation\" is not specified or \"open\", this acts like\n\
double-clicking the file in Explorer, or giving the file name as an\n\
argument to the DOS \"start\" command: the file is opened with whatever\n\
application (if any) its extension is associated.\n\
When another \"operation\" is given, it specifies what should be done with\n\
the file.  A typical operation is \"print\".\n\
\n\
startfile returns as soon as the associated application is launched.\n\
There is no option to wait for the application to close, and no way\n\
to retrieve the application's exit status.\n\
\n\
The filepath is relative to the current directory.  If you want to use\n\
an absolute path, make sure the first character is not a slash (\"/\");\n\
the underlying Win32 ShellExecute function doesn't work if it is.");

/* Grab ShellExecute dynamically from shell32 */
static int has_ShellExecute = -1;
static HINSTANCE (CALLBACK *Py_ShellExecuteA)(HWND, LPCSTR, LPCSTR, LPCSTR,
                                              LPCSTR, INT);
static HINSTANCE (CALLBACK *Py_ShellExecuteW)(HWND, LPCWSTR, LPCWSTR, LPCWSTR,
                                              LPCWSTR, INT);
static int
check_ShellExecute()
{
    HINSTANCE hShell32;

    /* only recheck */
    if (-1 == has_ShellExecute) {
        Py_BEGIN_ALLOW_THREADS
        hShell32 = LoadLibraryW(L"SHELL32");
        Py_END_ALLOW_THREADS
        if (hShell32) {
            *(FARPROC*)&Py_ShellExecuteA = GetProcAddress(hShell32,
                                            "ShellExecuteA");
            *(FARPROC*)&Py_ShellExecuteW = GetProcAddress(hShell32,
                                            "ShellExecuteW");
            has_ShellExecute = Py_ShellExecuteA &&
                               Py_ShellExecuteW;
        } else {
            has_ShellExecute = 0;
        }
    }
    return has_ShellExecute;
}


static PyObject *
win32_startfile(PyObject *self, PyObject *args)
{
    PyObject *ofilepath;
    const char *filepath;
    const char *operation = NULL;
    const wchar_t *wpath, *woperation;
    HINSTANCE rc;

    PyObject *unipath, *uoperation = NULL;

    if(!check_ShellExecute()) {
        /* If the OS doesn't have ShellExecute, return a
           NotImplementedError. */
        return PyErr_Format(PyExc_NotImplementedError,
            "startfile not available on this platform");
    }

    if (!PyArg_ParseTuple(args, "U|s:startfile",
                          &unipath, &operation)) {
        PyErr_Clear();
        goto normal;
    }

    if (operation) {
        uoperation = PyUnicode_DecodeASCII(operation,
                                           strlen(operation), NULL);
        if (!uoperation) {
            PyErr_Clear();
            operation = NULL;
            goto normal;
        }
    }

    wpath = PyUnicode_AsUnicode(unipath);
    if (wpath == NULL)
        goto normal;
    if (uoperation) {
        woperation = PyUnicode_AsUnicode(uoperation);
        if (woperation == NULL)
            goto normal;
    }
    else
        woperation = NULL;

    Py_BEGIN_ALLOW_THREADS
    rc = Py_ShellExecuteW((HWND)0, woperation, wpath,
                          NULL, NULL, SW_SHOWNORMAL);
    Py_END_ALLOW_THREADS

    Py_XDECREF(uoperation);
    if (rc <= (HINSTANCE)32) {
        win32_error_object("startfile", unipath);
        return NULL;
    }
    Py_INCREF(Py_None);
    return Py_None;

normal:
    if (!PyArg_ParseTuple(args, "O&|s:startfile",
                          PyUnicode_FSConverter, &ofilepath,
                          &operation))
        return NULL;
    if (win32_warn_bytes_api()) {
        Py_DECREF(ofilepath);
        return NULL;
    }
    filepath = PyBytes_AsString(ofilepath);
    Py_BEGIN_ALLOW_THREADS
    rc = Py_ShellExecuteA((HWND)0, operation, filepath,
                          NULL, NULL, SW_SHOWNORMAL);
    Py_END_ALLOW_THREADS
    if (rc <= (HINSTANCE)32) {
        PyObject *errval = win32_error("startfile", filepath);
        Py_DECREF(ofilepath);
        return errval;
    }
    Py_DECREF(ofilepath);
    Py_INCREF(Py_None);
    return Py_None;
}
#endif /* MS_WINDOWS */


#ifdef HAVE_GETLOADAVG
/*[clinic input]
os.getloadavg

Return average recent system load information.

Return the number of processes in the system run queue averaged over
the last 1, 5, and 15 minutes as a tuple of three floats.
Raises OSError if the load average was unobtainable.
[clinic start generated code]*/

static PyObject *
os_getloadavg_impl(PyModuleDef *module)
/*[clinic end generated code: output=2b64c5b675d74c14 input=3d6d826b76d8a34e]*/
{
    double loadavg[3];
    if (getloadavg(loadavg, 3)!=3) {
        PyErr_SetString(PyExc_OSError, "Load averages are unobtainable");
        return NULL;
    } else
        return Py_BuildValue("ddd", loadavg[0], loadavg[1], loadavg[2]);
}
#endif /* HAVE_GETLOADAVG */


/*[clinic input]
os.device_encoding
    fd: int

Return a string describing the encoding of a terminal's file descriptor.

The file descriptor must be attached to a terminal.
If the device is not a terminal, return None.
[clinic start generated code]*/

static PyObject *
os_device_encoding_impl(PyModuleDef *module, int fd)
/*[clinic end generated code: output=34f14e33468419c1 input=9e1d4a42b66df312]*/
{
    return _Py_device_encoding(fd);
}


#ifdef HAVE_SETRESUID
/*[clinic input]
os.setresuid

    ruid: uid_t
    euid: uid_t
    suid: uid_t
    /

Set the current process's real, effective, and saved user ids.
[clinic start generated code]*/

static PyObject *
os_setresuid_impl(PyModuleDef *module, uid_t ruid, uid_t euid, uid_t suid)
/*[clinic end generated code: output=92cc330812c6ed0f input=9e33cb79a82792f3]*/
{
    if (setresuid(ruid, euid, suid) < 0)
        return posix_error();
    Py_RETURN_NONE;
}
#endif /* HAVE_SETRESUID */


#ifdef HAVE_SETRESGID
/*[clinic input]
os.setresgid

    rgid: gid_t
    egid: gid_t
    sgid: gid_t
    /

Set the current process's real, effective, and saved group ids.
[clinic start generated code]*/

static PyObject *
os_setresgid_impl(PyModuleDef *module, gid_t rgid, gid_t egid, gid_t sgid)
/*[clinic end generated code: output=e91dc4842a604429 input=33e9e0785ef426b1]*/
{
    if (setresgid(rgid, egid, sgid) < 0)
        return posix_error();
    Py_RETURN_NONE;
}
#endif /* HAVE_SETRESGID */


#ifdef HAVE_GETRESUID
/*[clinic input]
os.getresuid

Return a tuple of the current process's real, effective, and saved user ids.
[clinic start generated code]*/

static PyObject *
os_getresuid_impl(PyModuleDef *module)
/*[clinic end generated code: output=9ddef62faae8e477 input=41ccfa8e1f6517ad]*/
{
    uid_t ruid, euid, suid;
    if (getresuid(&ruid, &euid, &suid) < 0)
        return posix_error();
    return Py_BuildValue("(NNN)", _PyLong_FromUid(ruid),
                                  _PyLong_FromUid(euid),
                                  _PyLong_FromUid(suid));
}
#endif /* HAVE_GETRESUID */


#ifdef HAVE_GETRESGID
/*[clinic input]
os.getresgid

Return a tuple of the current process's real, effective, and saved group ids.
[clinic start generated code]*/

static PyObject *
os_getresgid_impl(PyModuleDef *module)
/*[clinic end generated code: output=e1a553cbcf16234c input=517e68db9ca32df6]*/
{
    gid_t rgid, egid, sgid;
    if (getresgid(&rgid, &egid, &sgid) < 0)
        return posix_error();
    return Py_BuildValue("(NNN)", _PyLong_FromGid(rgid),
                                  _PyLong_FromGid(egid),
                                  _PyLong_FromGid(sgid));
}
#endif /* HAVE_GETRESGID */


#ifdef USE_XATTRS
/*[clinic input]
os.getxattr

    path: path_t(allow_fd=True)
    attribute: path_t
    *
    follow_symlinks: bool = True

Return the value of extended attribute attribute on path.

path may be either a string or an open file descriptor.
If follow_symlinks is False, and the last element of the path is a symbolic
  link, getxattr will examine the symbolic link itself instead of the file
  the link points to.

[clinic start generated code]*/

static PyObject *
os_getxattr_impl(PyModuleDef *module, path_t *path, path_t *attribute,
                 int follow_symlinks)
/*[clinic end generated code: output=cf2cede74bd5d412 input=8c8ea3bab78d89c2]*/
{
    Py_ssize_t i;
    PyObject *buffer = NULL;

    if (fd_and_follow_symlinks_invalid("getxattr", path->fd, follow_symlinks))
        return NULL;

    for (i = 0; ; i++) {
        void *ptr;
        ssize_t result;
        static const Py_ssize_t buffer_sizes[] = {128, XATTR_SIZE_MAX, 0};
        Py_ssize_t buffer_size = buffer_sizes[i];
        if (!buffer_size) {
            path_error(path);
            return NULL;
        }
        buffer = PyBytes_FromStringAndSize(NULL, buffer_size);
        if (!buffer)
            return NULL;
        ptr = PyBytes_AS_STRING(buffer);

        Py_BEGIN_ALLOW_THREADS;
        if (path->fd >= 0)
            result = fgetxattr(path->fd, attribute->narrow, ptr, buffer_size);
        else if (follow_symlinks)
            result = getxattr(path->narrow, attribute->narrow, ptr, buffer_size);
        else
            result = lgetxattr(path->narrow, attribute->narrow, ptr, buffer_size);
        Py_END_ALLOW_THREADS;

        if (result < 0) {
            Py_DECREF(buffer);
            if (errno == ERANGE)
                continue;
            path_error(path);
            return NULL;
        }

        if (result != buffer_size) {
            /* Can only shrink. */
            _PyBytes_Resize(&buffer, result);
        }
        break;
    }

    return buffer;
}


/*[clinic input]
os.setxattr

    path: path_t(allow_fd=True)
    attribute: path_t
    value: Py_buffer
    flags: int = 0
    *
    follow_symlinks: bool = True

Set extended attribute attribute on path to value.

path may be either a string or an open file descriptor.
If follow_symlinks is False, and the last element of the path is a symbolic
  link, setxattr will modify the symbolic link itself instead of the file
  the link points to.

[clinic start generated code]*/

static PyObject *
os_setxattr_impl(PyModuleDef *module, path_t *path, path_t *attribute,
                 Py_buffer *value, int flags, int follow_symlinks)
/*[clinic end generated code: output=1b395ef82880fea0 input=f0d26833992015c2]*/
{
    ssize_t result;

    if (fd_and_follow_symlinks_invalid("setxattr", path->fd, follow_symlinks))
        return NULL;

    Py_BEGIN_ALLOW_THREADS;
    if (path->fd > -1)
        result = fsetxattr(path->fd, attribute->narrow,
                           value->buf, value->len, flags);
    else if (follow_symlinks)
        result = setxattr(path->narrow, attribute->narrow,
                           value->buf, value->len, flags);
    else
        result = lsetxattr(path->narrow, attribute->narrow,
                           value->buf, value->len, flags);
    Py_END_ALLOW_THREADS;

    if (result) {
        path_error(path);
        return NULL;
    }

    Py_RETURN_NONE;
}


/*[clinic input]
os.removexattr

    path: path_t(allow_fd=True)
    attribute: path_t
    *
    follow_symlinks: bool = True

Remove extended attribute attribute on path.

path may be either a string or an open file descriptor.
If follow_symlinks is False, and the last element of the path is a symbolic
  link, removexattr will modify the symbolic link itself instead of the file
  the link points to.

[clinic start generated code]*/

static PyObject *
os_removexattr_impl(PyModuleDef *module, path_t *path, path_t *attribute,
                    int follow_symlinks)
/*[clinic end generated code: output=f92bb39ab992650d input=cdb54834161e3329]*/
{
    ssize_t result;

    if (fd_and_follow_symlinks_invalid("removexattr", path->fd, follow_symlinks))
        return NULL;

    Py_BEGIN_ALLOW_THREADS;
    if (path->fd > -1)
        result = fremovexattr(path->fd, attribute->narrow);
    else if (follow_symlinks)
        result = removexattr(path->narrow, attribute->narrow);
    else
        result = lremovexattr(path->narrow, attribute->narrow);
    Py_END_ALLOW_THREADS;

    if (result) {
        return path_error(path);
    }

    Py_RETURN_NONE;
}


/*[clinic input]
os.listxattr

    path: path_t(allow_fd=True, nullable=True) = None
    *
    follow_symlinks: bool = True

Return a list of extended attributes on path.

path may be either None, a string, or an open file descriptor.
if path is None, listxattr will examine the current directory.
If follow_symlinks is False, and the last element of the path is a symbolic
  link, listxattr will examine the symbolic link itself instead of the file
  the link points to.
[clinic start generated code]*/

static PyObject *
os_listxattr_impl(PyModuleDef *module, path_t *path, int follow_symlinks)
/*[clinic end generated code: output=a87ad6ce56e42a4f input=08cca53ac0b07c13]*/
{
    Py_ssize_t i;
    PyObject *result = NULL;
    const char *name;
    char *buffer = NULL;

    if (fd_and_follow_symlinks_invalid("listxattr", path->fd, follow_symlinks))
        goto exit;

    name = path->narrow ? path->narrow : ".";

    for (i = 0; ; i++) {
        const char *start, *trace, *end;
        ssize_t length;
        static const Py_ssize_t buffer_sizes[] = { 256, XATTR_LIST_MAX, 0 };
        Py_ssize_t buffer_size = buffer_sizes[i];
        if (!buffer_size) {
            /* ERANGE */
            path_error(path);
            break;
        }
        buffer = PyMem_MALLOC(buffer_size);
        if (!buffer) {
            PyErr_NoMemory();
            break;
        }

        Py_BEGIN_ALLOW_THREADS;
        if (path->fd > -1)
            length = flistxattr(path->fd, buffer, buffer_size);
        else if (follow_symlinks)
            length = listxattr(name, buffer, buffer_size);
        else
            length = llistxattr(name, buffer, buffer_size);
        Py_END_ALLOW_THREADS;

        if (length < 0) {
            if (errno == ERANGE) {
                PyMem_FREE(buffer);
                buffer = NULL;
                continue;
            }
            path_error(path);
            break;
        }

        result = PyList_New(0);
        if (!result) {
            goto exit;
        }

        end = buffer + length;
        for (trace = start = buffer; trace != end; trace++) {
            if (!*trace) {
                int error;
                PyObject *attribute = PyUnicode_DecodeFSDefaultAndSize(start,
                                                                 trace - start);
                if (!attribute) {
                    Py_DECREF(result);
                    result = NULL;
                    goto exit;
                }
                error = PyList_Append(result, attribute);
                Py_DECREF(attribute);
                if (error) {
                    Py_DECREF(result);
                    result = NULL;
                    goto exit;
                }
                start = trace + 1;
            }
        }
    break;
    }
exit:
    if (buffer)
        PyMem_FREE(buffer);
    return result;
}
#endif /* USE_XATTRS */


/*[clinic input]
os.urandom

    size: Py_ssize_t
    /

Return a bytes object containing random bytes suitable for cryptographic use.
[clinic start generated code]*/

static PyObject *
os_urandom_impl(PyModuleDef *module, Py_ssize_t size)
/*[clinic end generated code: output=e0011f021501f03b input=4067cdb1b6776c29]*/
{
    PyObject *bytes;
    int result;

    if (size < 0)
        return PyErr_Format(PyExc_ValueError,
                            "negative argument not allowed");
    bytes = PyBytes_FromStringAndSize(NULL, size);
    if (bytes == NULL)
        return NULL;

    result = _PyOS_URandom(PyBytes_AS_STRING(bytes),
                        PyBytes_GET_SIZE(bytes));
    if (result == -1) {
        Py_DECREF(bytes);
        return NULL;
    }
    return bytes;
}

/* Terminal size querying */

static PyTypeObject TerminalSizeType;

PyDoc_STRVAR(TerminalSize_docstring,
    "A tuple of (columns, lines) for holding terminal window size");

static PyStructSequence_Field TerminalSize_fields[] = {
    {"columns", "width of the terminal window in characters"},
    {"lines", "height of the terminal window in characters"},
    {NULL, NULL}
};

static PyStructSequence_Desc TerminalSize_desc = {
    "os.terminal_size",
    TerminalSize_docstring,
    TerminalSize_fields,
    2,
};

#if defined(TERMSIZE_USE_CONIO) || defined(TERMSIZE_USE_IOCTL)
/* AC 3.5: fd should accept None */
PyDoc_STRVAR(termsize__doc__,
    "Return the size of the terminal window as (columns, lines).\n"        \
    "\n"                                                                   \
    "The optional argument fd (default standard output) specifies\n"       \
    "which file descriptor should be queried.\n"                           \
    "\n"                                                                   \
    "If the file descriptor is not connected to a terminal, an OSError\n"  \
    "is thrown.\n"                                                         \
    "\n"                                                                   \
    "This function will only be defined if an implementation is\n"         \
    "available for this system.\n"                                         \
    "\n"                                                                   \
    "shutil.get_terminal_size is the high-level function which should \n"  \
    "normally be used, os.get_terminal_size is the low-level implementation.");

static PyObject*
get_terminal_size(PyObject *self, PyObject *args)
{
    int columns, lines;
    PyObject *termsize;

    int fd = fileno(stdout);
    /* Under some conditions stdout may not be connected and
     * fileno(stdout) may point to an invalid file descriptor. For example
     * GUI apps don't have valid standard streams by default.
     *
     * If this happens, and the optional fd argument is not present,
     * the ioctl below will fail returning EBADF. This is what we want.
     */

    if (!PyArg_ParseTuple(args, "|i", &fd))
        return NULL;

#ifdef TERMSIZE_USE_IOCTL
    {
        struct winsize w;
        if (ioctl(fd, TIOCGWINSZ, &w))
            return PyErr_SetFromErrno(PyExc_OSError);
        columns = w.ws_col;
        lines = w.ws_row;
    }
#endif /* TERMSIZE_USE_IOCTL */

#ifdef TERMSIZE_USE_CONIO
    {
        DWORD nhandle;
        HANDLE handle;
        CONSOLE_SCREEN_BUFFER_INFO csbi;
        switch (fd) {
        case 0: nhandle = STD_INPUT_HANDLE;
            break;
        case 1: nhandle = STD_OUTPUT_HANDLE;
            break;
        case 2: nhandle = STD_ERROR_HANDLE;
            break;
        default:
            return PyErr_Format(PyExc_ValueError, "bad file descriptor");
        }
        handle = GetStdHandle(nhandle);
        if (handle == NULL)
            return PyErr_Format(PyExc_OSError, "handle cannot be retrieved");
        if (handle == INVALID_HANDLE_VALUE)
            return PyErr_SetFromWindowsErr(0);

        if (!GetConsoleScreenBufferInfo(handle, &csbi))
            return PyErr_SetFromWindowsErr(0);

        columns = csbi.srWindow.Right - csbi.srWindow.Left + 1;
        lines = csbi.srWindow.Bottom - csbi.srWindow.Top + 1;
    }
#endif /* TERMSIZE_USE_CONIO */

    termsize = PyStructSequence_New(&TerminalSizeType);
    if (termsize == NULL)
        return NULL;
    PyStructSequence_SET_ITEM(termsize, 0, PyLong_FromLong(columns));
    PyStructSequence_SET_ITEM(termsize, 1, PyLong_FromLong(lines));
    if (PyErr_Occurred()) {
        Py_DECREF(termsize);
        return NULL;
    }
    return termsize;
}
#endif /* defined(TERMSIZE_USE_CONIO) || defined(TERMSIZE_USE_IOCTL) */


/*[clinic input]
os.cpu_count

Return the number of CPUs in the system; return None if indeterminable.

This number is not equivalent to the number of CPUs the current process can
use.  The number of usable CPUs can be obtained with
``len(os.sched_getaffinity(0))``
[clinic start generated code]*/

static PyObject *
os_cpu_count_impl(PyModuleDef *module)
/*[clinic end generated code: output=c59ee7f6bce832b8 input=e7c8f4ba6dbbadd3]*/
{
    int ncpu = 0;
#ifdef MS_WINDOWS
    SYSTEM_INFO sysinfo;
    GetSystemInfo(&sysinfo);
    ncpu = sysinfo.dwNumberOfProcessors;
#elif defined(__hpux)
    ncpu = mpctl(MPC_GETNUMSPUS, NULL, NULL);
#elif defined(HAVE_SYSCONF) && defined(_SC_NPROCESSORS_ONLN)
    ncpu = sysconf(_SC_NPROCESSORS_ONLN);
#elif defined(__DragonFly__) || \
      defined(__OpenBSD__)   || \
      defined(__FreeBSD__)   || \
      defined(__NetBSD__)    || \
      defined(__APPLE__)
    int mib[2];
    size_t len = sizeof(ncpu);
    mib[0] = CTL_HW;
    mib[1] = HW_NCPU;
    if (sysctl(mib, 2, &ncpu, &len, NULL, 0) != 0)
        ncpu = 0;
#endif
    if (ncpu >= 1)
        return PyLong_FromLong(ncpu);
    else
        Py_RETURN_NONE;
}


/*[clinic input]
os.get_inheritable -> bool

    fd: int
    /

Get the close-on-exe flag of the specified file descriptor.
[clinic start generated code]*/

static int
os_get_inheritable_impl(PyModuleDef *module, int fd)
/*[clinic end generated code: output=36110bb36efaa21e input=89ac008dc9ab6b95]*/
{
    int return_value;
    if (!_PyVerify_fd(fd)) {
        posix_error();
        return -1;
    }

    _Py_BEGIN_SUPPRESS_IPH
    return_value = _Py_get_inheritable(fd);
    _Py_END_SUPPRESS_IPH
    return return_value;
}


/*[clinic input]
os.set_inheritable
    fd: int
    inheritable: int
    /

Set the inheritable flag of the specified file descriptor.
[clinic start generated code]*/

static PyObject *
os_set_inheritable_impl(PyModuleDef *module, int fd, int inheritable)
/*[clinic end generated code: output=2ac5c6ce8623f045 input=9ceaead87a1e2402]*/
{
    int result;
    if (!_PyVerify_fd(fd))
        return posix_error();

    _Py_BEGIN_SUPPRESS_IPH
    result = _Py_set_inheritable(fd, inheritable, NULL);
    _Py_END_SUPPRESS_IPH
    if (result < 0)
        return NULL;
    Py_RETURN_NONE;
}


#ifdef MS_WINDOWS
/*[clinic input]
os.get_handle_inheritable -> bool
    handle: Py_intptr_t
    /

Get the close-on-exe flag of the specified file descriptor.
[clinic start generated code]*/

static int
os_get_handle_inheritable_impl(PyModuleDef *module, Py_intptr_t handle)
/*[clinic end generated code: output=3b7b3e1b43f312b6 input=5f7759443aae3dc5]*/
{
    DWORD flags;

    if (!GetHandleInformation((HANDLE)handle, &flags)) {
        PyErr_SetFromWindowsErr(0);
        return -1;
    }

    return flags & HANDLE_FLAG_INHERIT;
}


/*[clinic input]
os.set_handle_inheritable
    handle: Py_intptr_t
    inheritable: bool
    /

Set the inheritable flag of the specified handle.
[clinic start generated code]*/

static PyObject *
os_set_handle_inheritable_impl(PyModuleDef *module, Py_intptr_t handle,
                               int inheritable)
/*[clinic end generated code: output=d2e111a96c9eb296 input=e64b2b2730469def]*/
{
    DWORD flags = inheritable ? HANDLE_FLAG_INHERIT : 0;
    if (!SetHandleInformation((HANDLE)handle, HANDLE_FLAG_INHERIT, flags)) {
        PyErr_SetFromWindowsErr(0);
        return NULL;
    }
    Py_RETURN_NONE;
}
#endif /* MS_WINDOWS */

#ifndef MS_WINDOWS
PyDoc_STRVAR(get_blocking__doc__,
    "get_blocking(fd) -> bool\n" \
    "\n" \
    "Get the blocking mode of the file descriptor:\n" \
    "False if the O_NONBLOCK flag is set, True if the flag is cleared.");

static PyObject*
posix_get_blocking(PyObject *self, PyObject *args)
{
    int fd;
    int blocking;

    if (!PyArg_ParseTuple(args, "i:get_blocking", &fd))
        return NULL;

    if (!_PyVerify_fd(fd))
        return posix_error();

    _Py_BEGIN_SUPPRESS_IPH
    blocking = _Py_get_blocking(fd);
    _Py_END_SUPPRESS_IPH
    if (blocking < 0)
        return NULL;
    return PyBool_FromLong(blocking);
}

PyDoc_STRVAR(set_blocking__doc__,
    "set_blocking(fd, blocking)\n" \
    "\n" \
    "Set the blocking mode of the specified file descriptor.\n" \
    "Set the O_NONBLOCK flag if blocking is False,\n" \
    "clear the O_NONBLOCK flag otherwise.");

static PyObject*
posix_set_blocking(PyObject *self, PyObject *args)
{
    int fd, blocking, result;

    if (!PyArg_ParseTuple(args, "ii:set_blocking", &fd, &blocking))
        return NULL;

    if (!_PyVerify_fd(fd))
        return posix_error();

    _Py_BEGIN_SUPPRESS_IPH
    result = _Py_set_blocking(fd, blocking);
    _Py_END_SUPPRESS_IPH
    if (result < 0)
        return NULL;
    Py_RETURN_NONE;
}
#endif   /* !MS_WINDOWS */


PyDoc_STRVAR(posix_scandir__doc__,
"scandir(path='.') -> iterator of DirEntry objects for given path");

static char *follow_symlinks_keywords[] = {"follow_symlinks", NULL};

typedef struct {
    PyObject_HEAD
    PyObject *name;
    PyObject *path;
    PyObject *stat;
    PyObject *lstat;
#ifdef MS_WINDOWS
    struct _Py_stat_struct win32_lstat;
    __int64 win32_file_index;
    int got_file_index;
#else /* POSIX */
#ifdef HAVE_DIRENT_D_TYPE
    unsigned char d_type;
#endif
    ino_t d_ino;
#endif
} DirEntry;

static void
DirEntry_dealloc(DirEntry *entry)
{
    Py_XDECREF(entry->name);
    Py_XDECREF(entry->path);
    Py_XDECREF(entry->stat);
    Py_XDECREF(entry->lstat);
    Py_TYPE(entry)->tp_free((PyObject *)entry);
}

/* Forward reference */
static int
DirEntry_test_mode(DirEntry *self, int follow_symlinks, unsigned short mode_bits);

/* Set exception and return -1 on error, 0 for False, 1 for True */
static int
DirEntry_is_symlink(DirEntry *self)
{
#ifdef MS_WINDOWS
    return (self->win32_lstat.st_mode & S_IFMT) == S_IFLNK;
#elif defined(HAVE_DIRENT_D_TYPE)
    /* POSIX */
    if (self->d_type != DT_UNKNOWN)
        return self->d_type == DT_LNK;
    else
        return DirEntry_test_mode(self, 0, S_IFLNK);
#else
    /* POSIX without d_type */
    return DirEntry_test_mode(self, 0, S_IFLNK);
#endif
}

static PyObject *
DirEntry_py_is_symlink(DirEntry *self)
{
    int result;

    result = DirEntry_is_symlink(self);
    if (result == -1)
        return NULL;
    return PyBool_FromLong(result);
}

static PyObject *
DirEntry_fetch_stat(DirEntry *self, int follow_symlinks)
{
    int result;
    struct _Py_stat_struct st;

#ifdef MS_WINDOWS
    const wchar_t *path;

    path = PyUnicode_AsUnicode(self->path);
    if (!path)
        return NULL;

    if (follow_symlinks)
        result = win32_stat_w(path, &st);
    else
        result = win32_lstat_w(path, &st);

    if (result != 0) {
        return PyErr_SetExcFromWindowsErrWithFilenameObject(PyExc_OSError,
                                                            0, self->path);
    }
#else /* POSIX */
    PyObject *bytes;
    const char *path;

    if (!PyUnicode_FSConverter(self->path, &bytes))
        return NULL;
    path = PyBytes_AS_STRING(bytes);

    if (follow_symlinks)
        result = STAT(path, &st);
    else
        result = LSTAT(path, &st);
    Py_DECREF(bytes);

    if (result != 0)
        return PyErr_SetFromErrnoWithFilenameObject(PyExc_OSError, self->path);
#endif

    return _pystat_fromstructstat(&st);
}

static PyObject *
DirEntry_get_lstat(DirEntry *self)
{
    if (!self->lstat) {
#ifdef MS_WINDOWS
        self->lstat = _pystat_fromstructstat(&self->win32_lstat);
#else /* POSIX */
        self->lstat = DirEntry_fetch_stat(self, 0);
#endif
    }
    Py_XINCREF(self->lstat);
    return self->lstat;
}

static PyObject *
DirEntry_get_stat(DirEntry *self, int follow_symlinks)
{
    if (!follow_symlinks)
        return DirEntry_get_lstat(self);

    if (!self->stat) {
        int result = DirEntry_is_symlink(self);
        if (result == -1)
            return NULL;
        else if (result)
            self->stat = DirEntry_fetch_stat(self, 1);
        else
            self->stat = DirEntry_get_lstat(self);
    }

    Py_XINCREF(self->stat);
    return self->stat;
}

static PyObject *
DirEntry_stat(DirEntry *self, PyObject *args, PyObject *kwargs)
{
    int follow_symlinks = 1;

    if (!PyArg_ParseTupleAndKeywords(args, kwargs, "|$p:DirEntry.stat",
                                     follow_symlinks_keywords, &follow_symlinks))
        return NULL;

    return DirEntry_get_stat(self, follow_symlinks);
}

/* Set exception and return -1 on error, 0 for False, 1 for True */
static int
DirEntry_test_mode(DirEntry *self, int follow_symlinks, unsigned short mode_bits)
{
    PyObject *stat = NULL;
    PyObject *st_mode = NULL;
    long mode;
    int result;
#if defined(MS_WINDOWS) || defined(HAVE_DIRENT_D_TYPE)
    int is_symlink;
    int need_stat;
#endif
#ifdef MS_WINDOWS
    unsigned long dir_bits;
#endif
    _Py_IDENTIFIER(st_mode);

#ifdef MS_WINDOWS
    is_symlink = (self->win32_lstat.st_mode & S_IFMT) == S_IFLNK;
    need_stat = follow_symlinks && is_symlink;
#elif defined(HAVE_DIRENT_D_TYPE)
    is_symlink = self->d_type == DT_LNK;
    need_stat = self->d_type == DT_UNKNOWN || (follow_symlinks && is_symlink);
#endif

#if defined(MS_WINDOWS) || defined(HAVE_DIRENT_D_TYPE)
    if (need_stat) {
#endif
        stat = DirEntry_get_stat(self, follow_symlinks);
        if (!stat) {
            if (PyErr_ExceptionMatches(PyExc_FileNotFoundError)) {
                /* If file doesn't exist (anymore), then return False
                   (i.e., say it's not a file/directory) */
                PyErr_Clear();
                return 0;
            }
            goto error;
        }
        st_mode = _PyObject_GetAttrId(stat, &PyId_st_mode);
        if (!st_mode)
            goto error;

        mode = PyLong_AsLong(st_mode);
        if (mode == -1 && PyErr_Occurred())
            goto error;
        Py_CLEAR(st_mode);
        Py_CLEAR(stat);
        result = (mode & S_IFMT) == mode_bits;
#if defined(MS_WINDOWS) || defined(HAVE_DIRENT_D_TYPE)
    }
    else if (is_symlink) {
        assert(mode_bits != S_IFLNK);
        result = 0;
    }
    else {
        assert(mode_bits == S_IFDIR || mode_bits == S_IFREG);
#ifdef MS_WINDOWS
        dir_bits = self->win32_lstat.st_file_attributes & FILE_ATTRIBUTE_DIRECTORY;
        if (mode_bits == S_IFDIR)
            result = dir_bits != 0;
        else
            result = dir_bits == 0;
#else /* POSIX */
        if (mode_bits == S_IFDIR)
            result = self->d_type == DT_DIR;
        else
            result = self->d_type == DT_REG;
#endif
    }
#endif

    return result;

error:
    Py_XDECREF(st_mode);
    Py_XDECREF(stat);
    return -1;
}

static PyObject *
DirEntry_py_test_mode(DirEntry *self, int follow_symlinks, unsigned short mode_bits)
{
    int result;

    result = DirEntry_test_mode(self, follow_symlinks, mode_bits);
    if (result == -1)
        return NULL;
    return PyBool_FromLong(result);
}

static PyObject *
DirEntry_is_dir(DirEntry *self, PyObject *args, PyObject *kwargs)
{
    int follow_symlinks = 1;

    if (!PyArg_ParseTupleAndKeywords(args, kwargs, "|$p:DirEntry.is_dir",
                                     follow_symlinks_keywords, &follow_symlinks))
        return NULL;

    return DirEntry_py_test_mode(self, follow_symlinks, S_IFDIR);
}

static PyObject *
DirEntry_is_file(DirEntry *self, PyObject *args, PyObject *kwargs)
{
    int follow_symlinks = 1;

    if (!PyArg_ParseTupleAndKeywords(args, kwargs, "|$p:DirEntry.is_file",
                                     follow_symlinks_keywords, &follow_symlinks))
        return NULL;

    return DirEntry_py_test_mode(self, follow_symlinks, S_IFREG);
}

static PyObject *
DirEntry_inode(DirEntry *self)
{
#ifdef MS_WINDOWS
    if (!self->got_file_index) {
        const wchar_t *path;
        struct _Py_stat_struct stat;

        path = PyUnicode_AsUnicode(self->path);
        if (!path)
            return NULL;

        if (win32_lstat_w(path, &stat) != 0) {
            return PyErr_SetExcFromWindowsErrWithFilenameObject(PyExc_OSError,
                                                                0, self->path);
        }

        self->win32_file_index = stat.st_ino;
        self->got_file_index = 1;
    }
    return PyLong_FromLongLong((PY_LONG_LONG)self->win32_file_index);
#else /* POSIX */
#ifdef HAVE_LARGEFILE_SUPPORT
    return PyLong_FromLongLong((PY_LONG_LONG)self->d_ino);
#else
    return PyLong_FromLong((long)self->d_ino);
#endif
#endif
}

static PyObject *
DirEntry_repr(DirEntry *self)
{
    return PyUnicode_FromFormat("<DirEntry %R>", self->name);
}

static PyMemberDef DirEntry_members[] = {
    {"name", T_OBJECT_EX, offsetof(DirEntry, name), READONLY,
     "the entry's base filename, relative to scandir() \"path\" argument"},
    {"path", T_OBJECT_EX, offsetof(DirEntry, path), READONLY,
     "the entry's full path name; equivalent to os.path.join(scandir_path, entry.name)"},
    {NULL}
};

static PyMethodDef DirEntry_methods[] = {
    {"is_dir", (PyCFunction)DirEntry_is_dir, METH_VARARGS | METH_KEYWORDS,
     "return True if the entry is a directory; cached per entry"
    },
    {"is_file", (PyCFunction)DirEntry_is_file, METH_VARARGS | METH_KEYWORDS,
     "return True if the entry is a file; cached per entry"
    },
    {"is_symlink", (PyCFunction)DirEntry_py_is_symlink, METH_NOARGS,
     "return True if the entry is a symbolic link; cached per entry"
    },
    {"stat", (PyCFunction)DirEntry_stat, METH_VARARGS | METH_KEYWORDS,
     "return stat_result object for the entry; cached per entry"
    },
    {"inode", (PyCFunction)DirEntry_inode, METH_NOARGS,
     "return inode of the entry; cached per entry",
    },
    {NULL}
};

static PyTypeObject DirEntryType = {
    PyVarObject_HEAD_INIT(NULL, 0)
    MODNAME ".DirEntry",                    /* tp_name */
    sizeof(DirEntry),                       /* tp_basicsize */
    0,                                      /* tp_itemsize */
    /* methods */
    (destructor)DirEntry_dealloc,           /* tp_dealloc */
    0,                                      /* tp_print */
    0,                                      /* tp_getattr */
    0,                                      /* tp_setattr */
    0,                                      /* tp_compare */
    (reprfunc)DirEntry_repr,                /* tp_repr */
    0,                                      /* tp_as_number */
    0,                                      /* tp_as_sequence */
    0,                                      /* tp_as_mapping */
    0,                                      /* tp_hash */
    0,                                      /* tp_call */
    0,                                      /* tp_str */
    0,                                      /* tp_getattro */
    0,                                      /* tp_setattro */
    0,                                      /* tp_as_buffer */
    Py_TPFLAGS_DEFAULT,                     /* tp_flags */
    0,                                      /* tp_doc */
    0,                                      /* tp_traverse */
    0,                                      /* tp_clear */
    0,                                      /* tp_richcompare */
    0,                                      /* tp_weaklistoffset */
    0,                                      /* tp_iter */
    0,                                      /* tp_iternext */
    DirEntry_methods,                       /* tp_methods */
    DirEntry_members,                       /* tp_members */
};

#ifdef MS_WINDOWS

static wchar_t *
join_path_filenameW(const wchar_t *path_wide, const wchar_t *filename)
{
    Py_ssize_t path_len;
    Py_ssize_t size;
    wchar_t *result;
    wchar_t ch;

    if (!path_wide) { /* Default arg: "." */
        path_wide = L".";
        path_len = 1;
    }
    else {
        path_len = wcslen(path_wide);
    }

    /* The +1's are for the path separator and the NUL */
    size = path_len + 1 + wcslen(filename) + 1;
    result = PyMem_New(wchar_t, size);
    if (!result) {
        PyErr_NoMemory();
        return NULL;
    }
    wcscpy(result, path_wide);
    if (path_len > 0) {
        ch = result[path_len - 1];
        if (ch != SEP && ch != ALTSEP && ch != L':')
            result[path_len++] = SEP;
        wcscpy(result + path_len, filename);
    }
    return result;
}

static PyObject *
DirEntry_from_find_data(path_t *path, WIN32_FIND_DATAW *dataW)
{
    DirEntry *entry;
    BY_HANDLE_FILE_INFORMATION file_info;
    ULONG reparse_tag;
    wchar_t *joined_path;

    entry = PyObject_New(DirEntry, &DirEntryType);
    if (!entry)
        return NULL;
    entry->name = NULL;
    entry->path = NULL;
    entry->stat = NULL;
    entry->lstat = NULL;
    entry->got_file_index = 0;

    entry->name = PyUnicode_FromWideChar(dataW->cFileName, -1);
    if (!entry->name)
        goto error;

    joined_path = join_path_filenameW(path->wide, dataW->cFileName);
    if (!joined_path)
        goto error;

    entry->path = PyUnicode_FromWideChar(joined_path, -1);
    PyMem_Free(joined_path);
    if (!entry->path)
        goto error;

    find_data_to_file_info_w(dataW, &file_info, &reparse_tag);
    _Py_attribute_data_to_stat(&file_info, reparse_tag, &entry->win32_lstat);

    return (PyObject *)entry;

error:
    Py_DECREF(entry);
    return NULL;
}

#else /* POSIX */

static char *
join_path_filename(const char *path_narrow, const char* filename, Py_ssize_t filename_len)
{
    Py_ssize_t path_len;
    Py_ssize_t size;
    char *result;

    if (!path_narrow) { /* Default arg: "." */
        path_narrow = ".";
        path_len = 1;
    }
    else {
        path_len = strlen(path_narrow);
    }

    if (filename_len == -1)
        filename_len = strlen(filename);

    /* The +1's are for the path separator and the NUL */
    size = path_len + 1 + filename_len + 1;
    result = PyMem_New(char, size);
    if (!result) {
        PyErr_NoMemory();
        return NULL;
    }
    strcpy(result, path_narrow);
    if (path_len > 0 && result[path_len - 1] != '/')
        result[path_len++] = '/';
    strcpy(result + path_len, filename);
    return result;
}

static PyObject *
DirEntry_from_posix_info(path_t *path, const char *name, Py_ssize_t name_len,
                         ino_t d_ino
#ifdef HAVE_DIRENT_D_TYPE
                         , unsigned char d_type
#endif
                         )
{
    DirEntry *entry;
    char *joined_path;

    entry = PyObject_New(DirEntry, &DirEntryType);
    if (!entry)
        return NULL;
    entry->name = NULL;
    entry->path = NULL;
    entry->stat = NULL;
    entry->lstat = NULL;

    joined_path = join_path_filename(path->narrow, name, name_len);
    if (!joined_path)
        goto error;

    if (!path->narrow || !PyBytes_Check(path->object)) {
        entry->name = PyUnicode_DecodeFSDefaultAndSize(name, name_len);
        entry->path = PyUnicode_DecodeFSDefault(joined_path);
    }
    else {
        entry->name = PyBytes_FromStringAndSize(name, name_len);
        entry->path = PyBytes_FromString(joined_path);
    }
    PyMem_Free(joined_path);
    if (!entry->name || !entry->path)
        goto error;

#ifdef HAVE_DIRENT_D_TYPE
    entry->d_type = d_type;
#endif
    entry->d_ino = d_ino;

    return (PyObject *)entry;

error:
    Py_XDECREF(entry);
    return NULL;
}

#endif


typedef struct {
    PyObject_HEAD
    path_t path;
#ifdef MS_WINDOWS
    HANDLE handle;
    WIN32_FIND_DATAW file_data;
    int first_time;
#else /* POSIX */
    DIR *dirp;
#endif
} ScandirIterator;

#ifdef MS_WINDOWS

static int
ScandirIterator_is_closed(ScandirIterator *iterator)
{
    return iterator->handle == INVALID_HANDLE_VALUE;
}

static void
ScandirIterator_closedir(ScandirIterator *iterator)
{
    HANDLE handle = iterator->handle;

    if (handle == INVALID_HANDLE_VALUE)
        return;

    iterator->handle = INVALID_HANDLE_VALUE;
    Py_BEGIN_ALLOW_THREADS
    FindClose(handle);
    Py_END_ALLOW_THREADS
}

static PyObject *
ScandirIterator_iternext(ScandirIterator *iterator)
{
    WIN32_FIND_DATAW *file_data = &iterator->file_data;
    BOOL success;
    PyObject *entry;

    /* Happens if the iterator is iterated twice, or closed explicitly */
    if (iterator->handle == INVALID_HANDLE_VALUE)
        return NULL;

    while (1) {
        if (!iterator->first_time) {
            Py_BEGIN_ALLOW_THREADS
            success = FindNextFileW(iterator->handle, file_data);
            Py_END_ALLOW_THREADS
            if (!success) {
                /* Error or no more files */
                if (GetLastError() != ERROR_NO_MORE_FILES)
                    path_error(&iterator->path);
                break;
            }
        }
        iterator->first_time = 0;

        /* Skip over . and .. */
        if (wcscmp(file_data->cFileName, L".") != 0 &&
            wcscmp(file_data->cFileName, L"..") != 0) {
            entry = DirEntry_from_find_data(&iterator->path, file_data);
            if (!entry)
                break;
            return entry;
        }

        /* Loop till we get a non-dot directory or finish iterating */
    }

    /* Error or no more files */
    ScandirIterator_closedir(iterator);
    return NULL;
}

#else /* POSIX */

static int
ScandirIterator_is_closed(ScandirIterator *iterator)
{
    return !iterator->dirp;
}

static void
ScandirIterator_closedir(ScandirIterator *iterator)
{
    DIR *dirp = iterator->dirp;

    if (!dirp)
        return;

    iterator->dirp = NULL;
    Py_BEGIN_ALLOW_THREADS
    closedir(dirp);
    Py_END_ALLOW_THREADS
    return;
}

static PyObject *
ScandirIterator_iternext(ScandirIterator *iterator)
{
    struct dirent *direntp;
    Py_ssize_t name_len;
    int is_dot;
    PyObject *entry;

    /* Happens if the iterator is iterated twice, or closed explicitly */
    if (!iterator->dirp)
        return NULL;

    while (1) {
        errno = 0;
        Py_BEGIN_ALLOW_THREADS
        direntp = readdir(iterator->dirp);
        Py_END_ALLOW_THREADS

        if (!direntp) {
            /* Error or no more files */
            if (errno != 0)
                path_error(&iterator->path);
            break;
        }

        /* Skip over . and .. */
        name_len = NAMLEN(direntp);
        is_dot = direntp->d_name[0] == '.' &&
                 (name_len == 1 || (direntp->d_name[1] == '.' && name_len == 2));
        if (!is_dot) {
            entry = DirEntry_from_posix_info(&iterator->path, direntp->d_name,
                                            name_len, direntp->d_ino
#ifdef HAVE_DIRENT_D_TYPE
                                            , direntp->d_type
#endif
                                            );
            if (!entry)
                break;
            return entry;
        }

        /* Loop till we get a non-dot directory or finish iterating */
    }

    /* Error or no more files */
    ScandirIterator_closedir(iterator);
    return NULL;
}

#endif

static PyObject *
ScandirIterator_close(ScandirIterator *self, PyObject *args)
{
    ScandirIterator_closedir(self);
    Py_RETURN_NONE;
}

static PyObject *
ScandirIterator_enter(PyObject *self, PyObject *args)
{
    Py_INCREF(self);
    return self;
}

static PyObject *
ScandirIterator_exit(ScandirIterator *self, PyObject *args)
{
    ScandirIterator_closedir(self);
    Py_RETURN_NONE;
}

static void
ScandirIterator_finalize(ScandirIterator *iterator)
{
    PyObject *error_type, *error_value, *error_traceback;

    /* Save the current exception, if any. */
    PyErr_Fetch(&error_type, &error_value, &error_traceback);

    if (!ScandirIterator_is_closed(iterator)) {
        ScandirIterator_closedir(iterator);

        if (PyErr_ResourceWarning((PyObject *)iterator, 1,
                                  "unclosed scandir iterator %R", iterator)) {
            /* Spurious errors can appear at shutdown */
            if (PyErr_ExceptionMatches(PyExc_Warning)) {
                PyErr_WriteUnraisable((PyObject *) iterator);
            }
        }
    }

    Py_CLEAR(iterator->path.object);
    path_cleanup(&iterator->path);

    /* Restore the saved exception. */
    PyErr_Restore(error_type, error_value, error_traceback);
}

static void
ScandirIterator_dealloc(ScandirIterator *iterator)
{
    if (PyObject_CallFinalizerFromDealloc((PyObject *)iterator) < 0)
        return;

    Py_TYPE(iterator)->tp_free((PyObject *)iterator);
}

static PyMethodDef ScandirIterator_methods[] = {
    {"__enter__", (PyCFunction)ScandirIterator_enter, METH_NOARGS},
    {"__exit__", (PyCFunction)ScandirIterator_exit, METH_VARARGS},
    {"close", (PyCFunction)ScandirIterator_close, METH_NOARGS},
    {NULL}
};

static PyTypeObject ScandirIteratorType = {
    PyVarObject_HEAD_INIT(NULL, 0)
    MODNAME ".ScandirIterator",             /* tp_name */
    sizeof(ScandirIterator),                /* tp_basicsize */
    0,                                      /* tp_itemsize */
    /* methods */
    (destructor)ScandirIterator_dealloc,    /* tp_dealloc */
    0,                                      /* tp_print */
    0,                                      /* tp_getattr */
    0,                                      /* tp_setattr */
    0,                                      /* tp_compare */
    0,                                      /* tp_repr */
    0,                                      /* tp_as_number */
    0,                                      /* tp_as_sequence */
    0,                                      /* tp_as_mapping */
    0,                                      /* tp_hash */
    0,                                      /* tp_call */
    0,                                      /* tp_str */
    0,                                      /* tp_getattro */
    0,                                      /* tp_setattro */
    0,                                      /* tp_as_buffer */
    Py_TPFLAGS_DEFAULT
        | Py_TPFLAGS_HAVE_FINALIZE,         /* tp_flags */
    0,                                      /* tp_doc */
    0,                                      /* tp_traverse */
    0,                                      /* tp_clear */
    0,                                      /* tp_richcompare */
    0,                                      /* tp_weaklistoffset */
    PyObject_SelfIter,                      /* tp_iter */
    (iternextfunc)ScandirIterator_iternext, /* tp_iternext */
    ScandirIterator_methods,                /* tp_methods */
    0,                                      /* tp_members */
    0,                                      /* tp_getset */
    0,                                      /* tp_base */
    0,                                      /* tp_dict */
    0,                                      /* tp_descr_get */
    0,                                      /* tp_descr_set */
    0,                                      /* tp_dictoffset */
    0,                                      /* tp_init */
    0,                                      /* tp_alloc */
    0,                                      /* tp_new */
    0,                                      /* tp_free */
    0,                                      /* tp_is_gc */
    0,                                      /* tp_bases */
    0,                                      /* tp_mro */
    0,                                      /* tp_cache */
    0,                                      /* tp_subclasses */
    0,                                      /* tp_weaklist */
    0,                                      /* tp_del */
    0,                                      /* tp_version_tag */
    (destructor)ScandirIterator_finalize,   /* tp_finalize */
};

static PyObject *
posix_scandir(PyObject *self, PyObject *args, PyObject *kwargs)
{
    ScandirIterator *iterator;
    static char *keywords[] = {"path", NULL};
#ifdef MS_WINDOWS
    wchar_t *path_strW;
#else
    const char *path;
#endif

    iterator = PyObject_New(ScandirIterator, &ScandirIteratorType);
    if (!iterator)
        return NULL;
    memset(&iterator->path, 0, sizeof(path_t));
    iterator->path.function_name = "scandir";
    iterator->path.nullable = 1;

#ifdef MS_WINDOWS
    iterator->handle = INVALID_HANDLE_VALUE;
#else
    iterator->dirp = NULL;
#endif

    if (!PyArg_ParseTupleAndKeywords(args, kwargs, "|O&:scandir", keywords,
                                     path_converter, &iterator->path))
        goto error;

    /* path_converter doesn't keep path.object around, so do it
       manually for the lifetime of the iterator here (the refcount
       is decremented in ScandirIterator_dealloc)
    */
    Py_XINCREF(iterator->path.object);

#ifdef MS_WINDOWS
    if (iterator->path.narrow) {
        PyErr_SetString(PyExc_TypeError,
                        "os.scandir() doesn't support bytes path on Windows, use Unicode instead");
        goto error;
    }
    iterator->first_time = 1;

    path_strW = join_path_filenameW(iterator->path.wide, L"*.*");
    if (!path_strW)
        goto error;

    Py_BEGIN_ALLOW_THREADS
    iterator->handle = FindFirstFileW(path_strW, &iterator->file_data);
    Py_END_ALLOW_THREADS

    PyMem_Free(path_strW);

    if (iterator->handle == INVALID_HANDLE_VALUE) {
        path_error(&iterator->path);
        goto error;
    }
#else /* POSIX */
    if (iterator->path.narrow)
        path = iterator->path.narrow;
    else
        path = ".";

    errno = 0;
    Py_BEGIN_ALLOW_THREADS
    iterator->dirp = opendir(path);
    Py_END_ALLOW_THREADS

    if (!iterator->dirp) {
        path_error(&iterator->path);
        goto error;
    }
#endif

    return (PyObject *)iterator;

error:
    Py_DECREF(iterator);
    return NULL;
}


#include "clinic/posixmodule.c.h"

/*[clinic input]
dump buffer
[clinic start generated code]*/
/*[clinic end generated code: output=da39a3ee5e6b4b0d input=524ce2e021e4eba6]*/


static PyMethodDef posix_methods[] = {

    OS_STAT_METHODDEF
    OS_ACCESS_METHODDEF
    OS_TTYNAME_METHODDEF
    OS_CHDIR_METHODDEF
    OS_CHFLAGS_METHODDEF
    OS_CHMOD_METHODDEF
    OS_FCHMOD_METHODDEF
    OS_LCHMOD_METHODDEF
    OS_CHOWN_METHODDEF
    OS_FCHOWN_METHODDEF
    OS_LCHOWN_METHODDEF
    OS_LCHFLAGS_METHODDEF
    OS_CHROOT_METHODDEF
    OS_CTERMID_METHODDEF
    OS_GETCWD_METHODDEF
    OS_GETCWDB_METHODDEF
    OS_LINK_METHODDEF
    OS_LISTDIR_METHODDEF
    OS_LSTAT_METHODDEF
    OS_MKDIR_METHODDEF
    OS_NICE_METHODDEF
    OS_GETPRIORITY_METHODDEF
    OS_SETPRIORITY_METHODDEF
#ifdef HAVE_READLINK
    {"readlink",        (PyCFunction)posix_readlink,
                        METH_VARARGS | METH_KEYWORDS,
                        readlink__doc__},
#endif /* HAVE_READLINK */
#if !defined(HAVE_READLINK) && defined(MS_WINDOWS)
    {"readlink",        (PyCFunction)win_readlink,
                        METH_VARARGS | METH_KEYWORDS,
                        readlink__doc__},
#endif /* !defined(HAVE_READLINK) && defined(MS_WINDOWS) */
    OS_RENAME_METHODDEF
    OS_REPLACE_METHODDEF
    OS_RMDIR_METHODDEF
    {"stat_float_times", stat_float_times, METH_VARARGS, stat_float_times__doc__},
    OS_SYMLINK_METHODDEF
    OS_SYSTEM_METHODDEF
    OS_UMASK_METHODDEF
    OS_UNAME_METHODDEF
    OS_UNLINK_METHODDEF
    OS_REMOVE_METHODDEF
    OS_UTIME_METHODDEF
    OS_TIMES_METHODDEF
    OS__EXIT_METHODDEF
    OS_EXECV_METHODDEF
    OS_EXECVE_METHODDEF
    OS_SPAWNV_METHODDEF
    OS_SPAWNVE_METHODDEF
    OS_FORK1_METHODDEF
    OS_FORK_METHODDEF
    OS_SCHED_GET_PRIORITY_MAX_METHODDEF
    OS_SCHED_GET_PRIORITY_MIN_METHODDEF
    OS_SCHED_GETPARAM_METHODDEF
    OS_SCHED_GETSCHEDULER_METHODDEF
    OS_SCHED_RR_GET_INTERVAL_METHODDEF
    OS_SCHED_SETPARAM_METHODDEF
    OS_SCHED_SETSCHEDULER_METHODDEF
    OS_SCHED_YIELD_METHODDEF
    OS_SCHED_SETAFFINITY_METHODDEF
    OS_SCHED_GETAFFINITY_METHODDEF
    OS_OPENPTY_METHODDEF
    OS_FORKPTY_METHODDEF
    OS_GETEGID_METHODDEF
    OS_GETEUID_METHODDEF
    OS_GETGID_METHODDEF
#ifdef HAVE_GETGROUPLIST
    {"getgrouplist",    posix_getgrouplist, METH_VARARGS, posix_getgrouplist__doc__},
#endif
    OS_GETGROUPS_METHODDEF
    OS_GETPID_METHODDEF
    OS_GETPGRP_METHODDEF
    OS_GETPPID_METHODDEF
    OS_GETUID_METHODDEF
    OS_GETLOGIN_METHODDEF
    OS_KILL_METHODDEF
    OS_KILLPG_METHODDEF
    OS_PLOCK_METHODDEF
#ifdef MS_WINDOWS
    {"startfile",       win32_startfile, METH_VARARGS, win32_startfile__doc__},
#endif
    OS_SETUID_METHODDEF
    OS_SETEUID_METHODDEF
    OS_SETREUID_METHODDEF
    OS_SETGID_METHODDEF
    OS_SETEGID_METHODDEF
    OS_SETREGID_METHODDEF
    OS_SETGROUPS_METHODDEF
#ifdef HAVE_INITGROUPS
    {"initgroups",      posix_initgroups, METH_VARARGS, posix_initgroups__doc__},
#endif /* HAVE_INITGROUPS */
    OS_GETPGID_METHODDEF
    OS_SETPGRP_METHODDEF
    OS_WAIT_METHODDEF
    OS_WAIT3_METHODDEF
    OS_WAIT4_METHODDEF
    OS_WAITID_METHODDEF
    OS_WAITPID_METHODDEF
    OS_GETSID_METHODDEF
    OS_SETSID_METHODDEF
    OS_SETPGID_METHODDEF
    OS_TCGETPGRP_METHODDEF
    OS_TCSETPGRP_METHODDEF
    OS_OPEN_METHODDEF
    OS_CLOSE_METHODDEF
    OS_CLOSERANGE_METHODDEF
    OS_DEVICE_ENCODING_METHODDEF
    OS_DUP_METHODDEF
    OS_DUP2_METHODDEF
    OS_LOCKF_METHODDEF
    OS_LSEEK_METHODDEF
    OS_READ_METHODDEF
    OS_READV_METHODDEF
    OS_PREAD_METHODDEF
    OS_WRITE_METHODDEF
    OS_WRITEV_METHODDEF
    OS_PWRITE_METHODDEF
#ifdef HAVE_SENDFILE
    {"sendfile",        (PyCFunction)posix_sendfile, METH_VARARGS | METH_KEYWORDS,
                            posix_sendfile__doc__},
#endif
    OS_FSTAT_METHODDEF
    OS_ISATTY_METHODDEF
    OS_PIPE_METHODDEF
    OS_PIPE2_METHODDEF
    OS_MKFIFO_METHODDEF
    OS_MKNOD_METHODDEF
    OS_MAJOR_METHODDEF
    OS_MINOR_METHODDEF
    OS_MAKEDEV_METHODDEF
    OS_FTRUNCATE_METHODDEF
    OS_TRUNCATE_METHODDEF
    OS_POSIX_FALLOCATE_METHODDEF
    OS_POSIX_FADVISE_METHODDEF
    OS_PUTENV_METHODDEF
    OS_UNSETENV_METHODDEF
    OS_STRERROR_METHODDEF
    OS_FCHDIR_METHODDEF
    OS_FSYNC_METHODDEF
    OS_SYNC_METHODDEF
    OS_FDATASYNC_METHODDEF
    OS_WCOREDUMP_METHODDEF
    OS_WIFCONTINUED_METHODDEF
    OS_WIFSTOPPED_METHODDEF
    OS_WIFSIGNALED_METHODDEF
    OS_WIFEXITED_METHODDEF
    OS_WEXITSTATUS_METHODDEF
    OS_WTERMSIG_METHODDEF
    OS_WSTOPSIG_METHODDEF
    OS_FSTATVFS_METHODDEF
    OS_STATVFS_METHODDEF
    OS_CONFSTR_METHODDEF
    OS_SYSCONF_METHODDEF
    OS_FPATHCONF_METHODDEF
    OS_PATHCONF_METHODDEF
    OS_ABORT_METHODDEF
    OS__GETFULLPATHNAME_METHODDEF
    OS__ISDIR_METHODDEF
    OS__GETDISKUSAGE_METHODDEF
    OS__GETFINALPATHNAME_METHODDEF
    OS__GETVOLUMEPATHNAME_METHODDEF
    OS_GETLOADAVG_METHODDEF
    OS_URANDOM_METHODDEF
    OS_SETRESUID_METHODDEF
    OS_SETRESGID_METHODDEF
    OS_GETRESUID_METHODDEF
    OS_GETRESGID_METHODDEF

    OS_GETXATTR_METHODDEF
    OS_SETXATTR_METHODDEF
    OS_REMOVEXATTR_METHODDEF
    OS_LISTXATTR_METHODDEF

#if defined(TERMSIZE_USE_CONIO) || defined(TERMSIZE_USE_IOCTL)
    {"get_terminal_size", get_terminal_size, METH_VARARGS, termsize__doc__},
#endif
    OS_CPU_COUNT_METHODDEF
    OS_GET_INHERITABLE_METHODDEF
    OS_SET_INHERITABLE_METHODDEF
    OS_GET_HANDLE_INHERITABLE_METHODDEF
    OS_SET_HANDLE_INHERITABLE_METHODDEF
#ifndef MS_WINDOWS
    {"get_blocking", posix_get_blocking, METH_VARARGS, get_blocking__doc__},
    {"set_blocking", posix_set_blocking, METH_VARARGS, set_blocking__doc__},
#endif
    {"scandir",         (PyCFunction)posix_scandir,
                        METH_VARARGS | METH_KEYWORDS,
                        posix_scandir__doc__},
    {NULL,              NULL}            /* Sentinel */
};


#if defined(HAVE_SYMLINK) && defined(MS_WINDOWS)
static int
enable_symlink()
{
    HANDLE tok;
    TOKEN_PRIVILEGES tok_priv;
    LUID luid;

    if (!OpenProcessToken(GetCurrentProcess(), TOKEN_ALL_ACCESS, &tok))
        return 0;

    if (!LookupPrivilegeValue(NULL, SE_CREATE_SYMBOLIC_LINK_NAME, &luid))
        return 0;

    tok_priv.PrivilegeCount = 1;
    tok_priv.Privileges[0].Luid = luid;
    tok_priv.Privileges[0].Attributes = SE_PRIVILEGE_ENABLED;

    if (!AdjustTokenPrivileges(tok, FALSE, &tok_priv,
                               sizeof(TOKEN_PRIVILEGES),
                               (PTOKEN_PRIVILEGES) NULL, (PDWORD) NULL))
        return 0;

    /* ERROR_NOT_ALL_ASSIGNED returned when the privilege can't be assigned. */
    return GetLastError() == ERROR_NOT_ALL_ASSIGNED ? 0 : 1;
}
#endif /* defined(HAVE_SYMLINK) && defined(MS_WINDOWS) */

static int
all_ins(PyObject *m)
{
#ifdef F_OK
    if (PyModule_AddIntMacro(m, F_OK)) return -1;
#endif
#ifdef R_OK
    if (PyModule_AddIntMacro(m, R_OK)) return -1;
#endif
#ifdef W_OK
    if (PyModule_AddIntMacro(m, W_OK)) return -1;
#endif
#ifdef X_OK
    if (PyModule_AddIntMacro(m, X_OK)) return -1;
#endif
#ifdef NGROUPS_MAX
    if (PyModule_AddIntMacro(m, NGROUPS_MAX)) return -1;
#endif
#ifdef TMP_MAX
    if (PyModule_AddIntMacro(m, TMP_MAX)) return -1;
#endif
#ifdef WCONTINUED
    if (PyModule_AddIntMacro(m, WCONTINUED)) return -1;
#endif
#ifdef WNOHANG
    if (PyModule_AddIntMacro(m, WNOHANG)) return -1;
#endif
#ifdef WUNTRACED
    if (PyModule_AddIntMacro(m, WUNTRACED)) return -1;
#endif
#ifdef O_RDONLY
    if (PyModule_AddIntMacro(m, O_RDONLY)) return -1;
#endif
#ifdef O_WRONLY
    if (PyModule_AddIntMacro(m, O_WRONLY)) return -1;
#endif
#ifdef O_RDWR
    if (PyModule_AddIntMacro(m, O_RDWR)) return -1;
#endif
#ifdef O_NDELAY
    if (PyModule_AddIntMacro(m, O_NDELAY)) return -1;
#endif
#ifdef O_NONBLOCK
    if (PyModule_AddIntMacro(m, O_NONBLOCK)) return -1;
#endif
#ifdef O_APPEND
    if (PyModule_AddIntMacro(m, O_APPEND)) return -1;
#endif
#ifdef O_DSYNC
    if (PyModule_AddIntMacro(m, O_DSYNC)) return -1;
#endif
#ifdef O_RSYNC
    if (PyModule_AddIntMacro(m, O_RSYNC)) return -1;
#endif
#ifdef O_SYNC
    if (PyModule_AddIntMacro(m, O_SYNC)) return -1;
#endif
#ifdef O_NOCTTY
    if (PyModule_AddIntMacro(m, O_NOCTTY)) return -1;
#endif
#ifdef O_CREAT
    if (PyModule_AddIntMacro(m, O_CREAT)) return -1;
#endif
#ifdef O_EXCL
    if (PyModule_AddIntMacro(m, O_EXCL)) return -1;
#endif
#ifdef O_TRUNC
    if (PyModule_AddIntMacro(m, O_TRUNC)) return -1;
#endif
#ifdef O_BINARY
    if (PyModule_AddIntMacro(m, O_BINARY)) return -1;
#endif
#ifdef O_TEXT
    if (PyModule_AddIntMacro(m, O_TEXT)) return -1;
#endif
#ifdef O_XATTR
    if (PyModule_AddIntMacro(m, O_XATTR)) return -1;
#endif
#ifdef O_LARGEFILE
    if (PyModule_AddIntMacro(m, O_LARGEFILE)) return -1;
#endif
#ifdef O_SHLOCK
    if (PyModule_AddIntMacro(m, O_SHLOCK)) return -1;
#endif
#ifdef O_EXLOCK
    if (PyModule_AddIntMacro(m, O_EXLOCK)) return -1;
#endif
#ifdef O_EXEC
    if (PyModule_AddIntMacro(m, O_EXEC)) return -1;
#endif
#ifdef O_SEARCH
    if (PyModule_AddIntMacro(m, O_SEARCH)) return -1;
#endif
#ifdef O_PATH
    if (PyModule_AddIntMacro(m, O_PATH)) return -1;
#endif
#ifdef O_TTY_INIT
    if (PyModule_AddIntMacro(m, O_TTY_INIT)) return -1;
#endif
#ifdef O_TMPFILE
    if (PyModule_AddIntMacro(m, O_TMPFILE)) return -1;
#endif
#ifdef PRIO_PROCESS
    if (PyModule_AddIntMacro(m, PRIO_PROCESS)) return -1;
#endif
#ifdef PRIO_PGRP
    if (PyModule_AddIntMacro(m, PRIO_PGRP)) return -1;
#endif
#ifdef PRIO_USER
    if (PyModule_AddIntMacro(m, PRIO_USER)) return -1;
#endif
#ifdef O_CLOEXEC
    if (PyModule_AddIntMacro(m, O_CLOEXEC)) return -1;
#endif
#ifdef O_ACCMODE
    if (PyModule_AddIntMacro(m, O_ACCMODE)) return -1;
#endif


#ifdef SEEK_HOLE
    if (PyModule_AddIntMacro(m, SEEK_HOLE)) return -1;
#endif
#ifdef SEEK_DATA
    if (PyModule_AddIntMacro(m, SEEK_DATA)) return -1;
#endif

/* MS Windows */
#ifdef O_NOINHERIT
    /* Don't inherit in child processes. */
    if (PyModule_AddIntMacro(m, O_NOINHERIT)) return -1;
#endif
#ifdef _O_SHORT_LIVED
    /* Optimize for short life (keep in memory). */
    /* MS forgot to define this one with a non-underscore form too. */
    if (PyModule_AddIntConstant(m, "O_SHORT_LIVED", _O_SHORT_LIVED)) return -1;
#endif
#ifdef O_TEMPORARY
    /* Automatically delete when last handle is closed. */
    if (PyModule_AddIntMacro(m, O_TEMPORARY)) return -1;
#endif
#ifdef O_RANDOM
    /* Optimize for random access. */
    if (PyModule_AddIntMacro(m, O_RANDOM)) return -1;
#endif
#ifdef O_SEQUENTIAL
    /* Optimize for sequential access. */
    if (PyModule_AddIntMacro(m, O_SEQUENTIAL)) return -1;
#endif

/* GNU extensions. */
#ifdef O_ASYNC
    /* Send a SIGIO signal whenever input or output
       becomes available on file descriptor */
    if (PyModule_AddIntMacro(m, O_ASYNC)) return -1;
#endif
#ifdef O_DIRECT
    /* Direct disk access. */
    if (PyModule_AddIntMacro(m, O_DIRECT)) return -1;
#endif
#ifdef O_DIRECTORY
    /* Must be a directory.      */
    if (PyModule_AddIntMacro(m, O_DIRECTORY)) return -1;
#endif
#ifdef O_NOFOLLOW
    /* Do not follow links.      */
    if (PyModule_AddIntMacro(m, O_NOFOLLOW)) return -1;
#endif
#ifdef O_NOLINKS
    /* Fails if link count of the named file is greater than 1 */
    if (PyModule_AddIntMacro(m, O_NOLINKS)) return -1;
#endif
#ifdef O_NOATIME
    /* Do not update the access time. */
    if (PyModule_AddIntMacro(m, O_NOATIME)) return -1;
#endif

    /* These come from sysexits.h */
#ifdef EX_OK
    if (PyModule_AddIntMacro(m, EX_OK)) return -1;
#endif /* EX_OK */
#ifdef EX_USAGE
    if (PyModule_AddIntMacro(m, EX_USAGE)) return -1;
#endif /* EX_USAGE */
#ifdef EX_DATAERR
    if (PyModule_AddIntMacro(m, EX_DATAERR)) return -1;
#endif /* EX_DATAERR */
#ifdef EX_NOINPUT
    if (PyModule_AddIntMacro(m, EX_NOINPUT)) return -1;
#endif /* EX_NOINPUT */
#ifdef EX_NOUSER
    if (PyModule_AddIntMacro(m, EX_NOUSER)) return -1;
#endif /* EX_NOUSER */
#ifdef EX_NOHOST
    if (PyModule_AddIntMacro(m, EX_NOHOST)) return -1;
#endif /* EX_NOHOST */
#ifdef EX_UNAVAILABLE
    if (PyModule_AddIntMacro(m, EX_UNAVAILABLE)) return -1;
#endif /* EX_UNAVAILABLE */
#ifdef EX_SOFTWARE
    if (PyModule_AddIntMacro(m, EX_SOFTWARE)) return -1;
#endif /* EX_SOFTWARE */
#ifdef EX_OSERR
    if (PyModule_AddIntMacro(m, EX_OSERR)) return -1;
#endif /* EX_OSERR */
#ifdef EX_OSFILE
    if (PyModule_AddIntMacro(m, EX_OSFILE)) return -1;
#endif /* EX_OSFILE */
#ifdef EX_CANTCREAT
    if (PyModule_AddIntMacro(m, EX_CANTCREAT)) return -1;
#endif /* EX_CANTCREAT */
#ifdef EX_IOERR
    if (PyModule_AddIntMacro(m, EX_IOERR)) return -1;
#endif /* EX_IOERR */
#ifdef EX_TEMPFAIL
    if (PyModule_AddIntMacro(m, EX_TEMPFAIL)) return -1;
#endif /* EX_TEMPFAIL */
#ifdef EX_PROTOCOL
    if (PyModule_AddIntMacro(m, EX_PROTOCOL)) return -1;
#endif /* EX_PROTOCOL */
#ifdef EX_NOPERM
    if (PyModule_AddIntMacro(m, EX_NOPERM)) return -1;
#endif /* EX_NOPERM */
#ifdef EX_CONFIG
    if (PyModule_AddIntMacro(m, EX_CONFIG)) return -1;
#endif /* EX_CONFIG */
#ifdef EX_NOTFOUND
    if (PyModule_AddIntMacro(m, EX_NOTFOUND)) return -1;
#endif /* EX_NOTFOUND */

    /* statvfs */
#ifdef ST_RDONLY
    if (PyModule_AddIntMacro(m, ST_RDONLY)) return -1;
#endif /* ST_RDONLY */
#ifdef ST_NOSUID
    if (PyModule_AddIntMacro(m, ST_NOSUID)) return -1;
#endif /* ST_NOSUID */

       /* GNU extensions */
#ifdef ST_NODEV
    if (PyModule_AddIntMacro(m, ST_NODEV)) return -1;
#endif /* ST_NODEV */
#ifdef ST_NOEXEC
    if (PyModule_AddIntMacro(m, ST_NOEXEC)) return -1;
#endif /* ST_NOEXEC */
#ifdef ST_SYNCHRONOUS
    if (PyModule_AddIntMacro(m, ST_SYNCHRONOUS)) return -1;
#endif /* ST_SYNCHRONOUS */
#ifdef ST_MANDLOCK
    if (PyModule_AddIntMacro(m, ST_MANDLOCK)) return -1;
#endif /* ST_MANDLOCK */
#ifdef ST_WRITE
    if (PyModule_AddIntMacro(m, ST_WRITE)) return -1;
#endif /* ST_WRITE */
#ifdef ST_APPEND
    if (PyModule_AddIntMacro(m, ST_APPEND)) return -1;
#endif /* ST_APPEND */
#ifdef ST_NOATIME
    if (PyModule_AddIntMacro(m, ST_NOATIME)) return -1;
#endif /* ST_NOATIME */
#ifdef ST_NODIRATIME
    if (PyModule_AddIntMacro(m, ST_NODIRATIME)) return -1;
#endif /* ST_NODIRATIME */
#ifdef ST_RELATIME
    if (PyModule_AddIntMacro(m, ST_RELATIME)) return -1;
#endif /* ST_RELATIME */

    /* FreeBSD sendfile() constants */
#ifdef SF_NODISKIO
    if (PyModule_AddIntMacro(m, SF_NODISKIO)) return -1;
#endif
#ifdef SF_MNOWAIT
    if (PyModule_AddIntMacro(m, SF_MNOWAIT)) return -1;
#endif
#ifdef SF_SYNC
    if (PyModule_AddIntMacro(m, SF_SYNC)) return -1;
#endif

    /* constants for posix_fadvise */
#ifdef POSIX_FADV_NORMAL
    if (PyModule_AddIntMacro(m, POSIX_FADV_NORMAL)) return -1;
#endif
#ifdef POSIX_FADV_SEQUENTIAL
    if (PyModule_AddIntMacro(m, POSIX_FADV_SEQUENTIAL)) return -1;
#endif
#ifdef POSIX_FADV_RANDOM
    if (PyModule_AddIntMacro(m, POSIX_FADV_RANDOM)) return -1;
#endif
#ifdef POSIX_FADV_NOREUSE
    if (PyModule_AddIntMacro(m, POSIX_FADV_NOREUSE)) return -1;
#endif
#ifdef POSIX_FADV_WILLNEED
    if (PyModule_AddIntMacro(m, POSIX_FADV_WILLNEED)) return -1;
#endif
#ifdef POSIX_FADV_DONTNEED
    if (PyModule_AddIntMacro(m, POSIX_FADV_DONTNEED)) return -1;
#endif

    /* constants for waitid */
#if defined(HAVE_SYS_WAIT_H) && defined(HAVE_WAITID)
    if (PyModule_AddIntMacro(m, P_PID)) return -1;
    if (PyModule_AddIntMacro(m, P_PGID)) return -1;
    if (PyModule_AddIntMacro(m, P_ALL)) return -1;
#endif
#ifdef WEXITED
    if (PyModule_AddIntMacro(m, WEXITED)) return -1;
#endif
#ifdef WNOWAIT
    if (PyModule_AddIntMacro(m, WNOWAIT)) return -1;
#endif
#ifdef WSTOPPED
    if (PyModule_AddIntMacro(m, WSTOPPED)) return -1;
#endif
#ifdef CLD_EXITED
    if (PyModule_AddIntMacro(m, CLD_EXITED)) return -1;
#endif
#ifdef CLD_DUMPED
    if (PyModule_AddIntMacro(m, CLD_DUMPED)) return -1;
#endif
#ifdef CLD_TRAPPED
    if (PyModule_AddIntMacro(m, CLD_TRAPPED)) return -1;
#endif
#ifdef CLD_CONTINUED
    if (PyModule_AddIntMacro(m, CLD_CONTINUED)) return -1;
#endif

    /* constants for lockf */
#ifdef F_LOCK
    if (PyModule_AddIntMacro(m, F_LOCK)) return -1;
#endif
#ifdef F_TLOCK
    if (PyModule_AddIntMacro(m, F_TLOCK)) return -1;
#endif
#ifdef F_ULOCK
    if (PyModule_AddIntMacro(m, F_ULOCK)) return -1;
#endif
#ifdef F_TEST
    if (PyModule_AddIntMacro(m, F_TEST)) return -1;
#endif

#ifdef HAVE_SPAWNV
    if (PyModule_AddIntConstant(m, "P_WAIT", _P_WAIT)) return -1;
    if (PyModule_AddIntConstant(m, "P_NOWAIT", _P_NOWAIT)) return -1;
    if (PyModule_AddIntConstant(m, "P_OVERLAY", _OLD_P_OVERLAY)) return -1;
    if (PyModule_AddIntConstant(m, "P_NOWAITO", _P_NOWAITO)) return -1;
    if (PyModule_AddIntConstant(m, "P_DETACH", _P_DETACH)) return -1;
#endif

#ifdef HAVE_SCHED_H
    if (PyModule_AddIntMacro(m, SCHED_OTHER)) return -1;
    if (PyModule_AddIntMacro(m, SCHED_FIFO)) return -1;
    if (PyModule_AddIntMacro(m, SCHED_RR)) return -1;
#ifdef SCHED_SPORADIC
    if (PyModule_AddIntMacro(m, SCHED_SPORADIC) return -1;
#endif
#ifdef SCHED_BATCH
    if (PyModule_AddIntMacro(m, SCHED_BATCH)) return -1;
#endif
#ifdef SCHED_IDLE
    if (PyModule_AddIntMacro(m, SCHED_IDLE)) return -1;
#endif
#ifdef SCHED_RESET_ON_FORK
    if (PyModule_AddIntMacro(m, SCHED_RESET_ON_FORK)) return -1;
#endif
#ifdef SCHED_SYS
    if (PyModule_AddIntMacro(m, SCHED_SYS)) return -1;
#endif
#ifdef SCHED_IA
    if (PyModule_AddIntMacro(m, SCHED_IA)) return -1;
#endif
#ifdef SCHED_FSS
    if (PyModule_AddIntMacro(m, SCHED_FSS)) return -1;
#endif
#ifdef SCHED_FX
    if (PyModule_AddIntConstant(m, "SCHED_FX", SCHED_FSS)) return -1;
#endif
#endif

#ifdef USE_XATTRS
    if (PyModule_AddIntMacro(m, XATTR_CREATE)) return -1;
    if (PyModule_AddIntMacro(m, XATTR_REPLACE)) return -1;
    if (PyModule_AddIntMacro(m, XATTR_SIZE_MAX)) return -1;
#endif

#if HAVE_DECL_RTLD_LAZY
    if (PyModule_AddIntMacro(m, RTLD_LAZY)) return -1;
#endif
#if HAVE_DECL_RTLD_NOW
    if (PyModule_AddIntMacro(m, RTLD_NOW)) return -1;
#endif
#if HAVE_DECL_RTLD_GLOBAL
    if (PyModule_AddIntMacro(m, RTLD_GLOBAL)) return -1;
#endif
#if HAVE_DECL_RTLD_LOCAL
    if (PyModule_AddIntMacro(m, RTLD_LOCAL)) return -1;
#endif
#if HAVE_DECL_RTLD_NODELETE
    if (PyModule_AddIntMacro(m, RTLD_NODELETE)) return -1;
#endif
#if HAVE_DECL_RTLD_NOLOAD
    if (PyModule_AddIntMacro(m, RTLD_NOLOAD)) return -1;
#endif
#if HAVE_DECL_RTLD_DEEPBIND
    if (PyModule_AddIntMacro(m, RTLD_DEEPBIND)) return -1;
#endif

    return 0;
}


static struct PyModuleDef posixmodule = {
    PyModuleDef_HEAD_INIT,
    MODNAME,
    posix__doc__,
    -1,
    posix_methods,
    NULL,
    NULL,
    NULL,
    NULL
};


static const char * const have_functions[] = {

#ifdef HAVE_FACCESSAT
    "HAVE_FACCESSAT",
#endif

#ifdef HAVE_FCHDIR
    "HAVE_FCHDIR",
#endif

#ifdef HAVE_FCHMOD
    "HAVE_FCHMOD",
#endif

#ifdef HAVE_FCHMODAT
    "HAVE_FCHMODAT",
#endif

#ifdef HAVE_FCHOWN
    "HAVE_FCHOWN",
#endif

#ifdef HAVE_FCHOWNAT
    "HAVE_FCHOWNAT",
#endif

#ifdef HAVE_FEXECVE
    "HAVE_FEXECVE",
#endif

#ifdef HAVE_FDOPENDIR
    "HAVE_FDOPENDIR",
#endif

#ifdef HAVE_FPATHCONF
    "HAVE_FPATHCONF",
#endif

#ifdef HAVE_FSTATAT
    "HAVE_FSTATAT",
#endif

#ifdef HAVE_FSTATVFS
    "HAVE_FSTATVFS",
#endif

#if defined HAVE_FTRUNCATE || defined MS_WINDOWS
    "HAVE_FTRUNCATE",
#endif

#ifdef HAVE_FUTIMENS
    "HAVE_FUTIMENS",
#endif

#ifdef HAVE_FUTIMES
    "HAVE_FUTIMES",
#endif

#ifdef HAVE_FUTIMESAT
    "HAVE_FUTIMESAT",
#endif

#ifdef HAVE_LINKAT
    "HAVE_LINKAT",
#endif

#ifdef HAVE_LCHFLAGS
    "HAVE_LCHFLAGS",
#endif

#ifdef HAVE_LCHMOD
    "HAVE_LCHMOD",
#endif

#ifdef HAVE_LCHOWN
    "HAVE_LCHOWN",
#endif

#ifdef HAVE_LSTAT
    "HAVE_LSTAT",
#endif

#ifdef HAVE_LUTIMES
    "HAVE_LUTIMES",
#endif

#ifdef HAVE_MKDIRAT
    "HAVE_MKDIRAT",
#endif

#ifdef HAVE_MKFIFOAT
    "HAVE_MKFIFOAT",
#endif

#ifdef HAVE_MKNODAT
    "HAVE_MKNODAT",
#endif

#ifdef HAVE_OPENAT
    "HAVE_OPENAT",
#endif

#ifdef HAVE_READLINKAT
    "HAVE_READLINKAT",
#endif

#ifdef HAVE_RENAMEAT
    "HAVE_RENAMEAT",
#endif

#ifdef HAVE_SYMLINKAT
    "HAVE_SYMLINKAT",
#endif

#ifdef HAVE_UNLINKAT
    "HAVE_UNLINKAT",
#endif

#ifdef HAVE_UTIMENSAT
    "HAVE_UTIMENSAT",
#endif

#ifdef MS_WINDOWS
    "MS_WINDOWS",
#endif

    NULL
};


PyMODINIT_FUNC
INITFUNC(void)
{
    PyObject *m, *v;
    PyObject *list;
    const char * const *trace;

#if defined(HAVE_SYMLINK) && defined(MS_WINDOWS)
    win32_can_symlink = enable_symlink();
#endif

    m = PyModule_Create(&posixmodule);
    if (m == NULL)
        return NULL;

    /* Initialize environ dictionary */
    v = convertenviron();
    Py_XINCREF(v);
    if (v == NULL || PyModule_AddObject(m, "environ", v) != 0)
        return NULL;
    Py_DECREF(v);

    if (all_ins(m))
        return NULL;

    if (setup_confname_tables(m))
        return NULL;

    Py_INCREF(PyExc_OSError);
    PyModule_AddObject(m, "error", PyExc_OSError);

#ifdef HAVE_PUTENV
    if (posix_putenv_garbage == NULL)
        posix_putenv_garbage = PyDict_New();
#endif

    if (!initialized) {
#if defined(HAVE_WAITID) && !defined(__APPLE__)
        waitid_result_desc.name = MODNAME ".waitid_result";
        if (PyStructSequence_InitType2(&WaitidResultType, &waitid_result_desc) < 0)
            return NULL;
#endif

        stat_result_desc.name = "os.stat_result"; /* see issue #19209 */
        stat_result_desc.fields[7].name = PyStructSequence_UnnamedField;
        stat_result_desc.fields[8].name = PyStructSequence_UnnamedField;
        stat_result_desc.fields[9].name = PyStructSequence_UnnamedField;
        if (PyStructSequence_InitType2(&StatResultType, &stat_result_desc) < 0)
            return NULL;
        structseq_new = StatResultType.tp_new;
        StatResultType.tp_new = statresult_new;

        statvfs_result_desc.name = "os.statvfs_result"; /* see issue #19209 */
        if (PyStructSequence_InitType2(&StatVFSResultType,
                                       &statvfs_result_desc) < 0)
            return NULL;
#ifdef NEED_TICKS_PER_SECOND
#  if defined(HAVE_SYSCONF) && defined(_SC_CLK_TCK)
        ticks_per_second = sysconf(_SC_CLK_TCK);
#  elif defined(HZ)
        ticks_per_second = HZ;
#  else
        ticks_per_second = 60; /* magic fallback value; may be bogus */
#  endif
#endif

#if defined(HAVE_SCHED_SETPARAM) || defined(HAVE_SCHED_SETSCHEDULER)
        sched_param_desc.name = MODNAME ".sched_param";
        if (PyStructSequence_InitType2(&SchedParamType, &sched_param_desc) < 0)
            return NULL;
        SchedParamType.tp_new = os_sched_param;
#endif

        /* initialize TerminalSize_info */
        if (PyStructSequence_InitType2(&TerminalSizeType,
                                       &TerminalSize_desc) < 0)
            return NULL;

        /* initialize scandir types */
        if (PyType_Ready(&ScandirIteratorType) < 0)
            return NULL;
        if (PyType_Ready(&DirEntryType) < 0)
            return NULL;
    }
#if defined(HAVE_WAITID) && !defined(__APPLE__)
    Py_INCREF((PyObject*) &WaitidResultType);
    PyModule_AddObject(m, "waitid_result", (PyObject*) &WaitidResultType);
#endif
    Py_INCREF((PyObject*) &StatResultType);
    PyModule_AddObject(m, "stat_result", (PyObject*) &StatResultType);
    Py_INCREF((PyObject*) &StatVFSResultType);
    PyModule_AddObject(m, "statvfs_result",
                       (PyObject*) &StatVFSResultType);

#if defined(HAVE_SCHED_SETPARAM) || defined(HAVE_SCHED_SETSCHEDULER)
    Py_INCREF(&SchedParamType);
    PyModule_AddObject(m, "sched_param", (PyObject *)&SchedParamType);
#endif

    times_result_desc.name = MODNAME ".times_result";
    if (PyStructSequence_InitType2(&TimesResultType, &times_result_desc) < 0)
        return NULL;
    PyModule_AddObject(m, "times_result", (PyObject *)&TimesResultType);

    uname_result_desc.name = MODNAME ".uname_result";
    if (PyStructSequence_InitType2(&UnameResultType, &uname_result_desc) < 0)
        return NULL;
    PyModule_AddObject(m, "uname_result", (PyObject *)&UnameResultType);

#ifdef __APPLE__
    /*
     * Step 2 of weak-linking support on Mac OS X.
     *
     * The code below removes functions that are not available on the
     * currently active platform.
     *
     * This block allow one to use a python binary that was build on
     * OSX 10.4 on OSX 10.3, without losing access to new APIs on
     * OSX 10.4.
     */
#ifdef HAVE_FSTATVFS
    if (fstatvfs == NULL) {
        if (PyObject_DelAttrString(m, "fstatvfs") == -1) {
            return NULL;
        }
    }
#endif /* HAVE_FSTATVFS */

#ifdef HAVE_STATVFS
    if (statvfs == NULL) {
        if (PyObject_DelAttrString(m, "statvfs") == -1) {
            return NULL;
        }
    }
#endif /* HAVE_STATVFS */

# ifdef HAVE_LCHOWN
    if (lchown == NULL) {
        if (PyObject_DelAttrString(m, "lchown") == -1) {
            return NULL;
        }
    }
#endif /* HAVE_LCHOWN */


#endif /* __APPLE__ */

    Py_INCREF(&TerminalSizeType);
    PyModule_AddObject(m, "terminal_size", (PyObject*) &TerminalSizeType);

    billion = PyLong_FromLong(1000000000);
    if (!billion)
        return NULL;

    /* suppress "function not used" warnings */
    {
    int ignored;
    fd_specified("", -1);
    follow_symlinks_specified("", 1);
    dir_fd_and_follow_symlinks_invalid("chmod", DEFAULT_DIR_FD, 1);
    dir_fd_converter(Py_None, &ignored);
    dir_fd_unavailable(Py_None, &ignored);
    }

    /*
     * provide list of locally available functions
     * so os.py can populate support_* lists
     */
    list = PyList_New(0);
    if (!list)
        return NULL;
    for (trace = have_functions; *trace; trace++) {
        PyObject *unicode = PyUnicode_DecodeASCII(*trace, strlen(*trace), NULL);
        if (!unicode)
            return NULL;
        if (PyList_Append(list, unicode))
            return NULL;
        Py_DECREF(unicode);
    }
    PyModule_AddObject(m, "_have_functions", list);

    initialized = 1;

    return m;
}

#ifdef __cplusplus
}
#endif<|MERGE_RESOLUTION|>--- conflicted
+++ resolved
@@ -32,15 +32,13 @@
 #include "winreparse.h"
 #endif
 
-<<<<<<< HEAD
 /* On android API level 21, 'AT_EACCESS' is not declared although
  * HAVE_FACCESSAT is defined. */
 #ifdef __ANDROID__
 #undef HAVE_FACCESSAT
 #endif
-=======
+
 #include <stdio.h>  /* needed for ctermid() */
->>>>>>> fa76eeec
 
 #ifdef __cplusplus
 extern "C" {
