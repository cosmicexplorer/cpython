/*
 /  Author: Sam Rushing <rushing@nightmare.com>
 /  Hacked for Unix by AMK
 /  $Id$

 / Modified to support mmap with offset - to map a 'window' of a file
 /   Author:  Yotam Medini  yotamm@mellanox.co.il
 /
 / mmapmodule.cpp -- map a view of a file into memory
 /
 / todo: need permission flags, perhaps a 'chsize' analog
 /   not all functions check range yet!!!
 /
 /
 / This version of mmapmodule.c has been changed significantly
 / from the original mmapfile.c on which it was based.
 / The original version of mmapfile is maintained by Sam at
 / ftp://squirl.nightmare.com/pub/python/python-ext.
*/

#define PY_SSIZE_T_CLEAN
#include <Python.h>
#include "structmember.h"

#ifndef MS_WINDOWS
#define UNIX
# ifdef HAVE_FCNTL_H
#  include <fcntl.h>
# endif /* HAVE_FCNTL_H */
#endif

#ifdef MS_WINDOWS
#include <windows.h>
static int
my_getpagesize(void)
{
    SYSTEM_INFO si;
    GetSystemInfo(&si);
    return si.dwPageSize;
}

static int
my_getallocationgranularity (void)
{

    SYSTEM_INFO si;
    GetSystemInfo(&si);
    return si.dwAllocationGranularity;
}

#endif

#ifdef UNIX
#include <sys/mman.h>
#include <sys/stat.h>

#if defined(HAVE_SYSCONF) && defined(_SC_PAGESIZE)
static int
my_getpagesize(void)
{
    return sysconf(_SC_PAGESIZE);
}

#define my_getallocationgranularity my_getpagesize
#else
#define my_getpagesize getpagesize
#endif

#endif /* UNIX */

#include <string.h>

#ifdef HAVE_SYS_TYPES_H
#include <sys/types.h>
#endif /* HAVE_SYS_TYPES_H */

/* Prefer MAP_ANONYMOUS since MAP_ANON is deprecated according to man page. */
#if !defined(MAP_ANONYMOUS) && defined(MAP_ANON)
#  define MAP_ANONYMOUS MAP_ANON
#endif

typedef enum
{
    ACCESS_DEFAULT,
    ACCESS_READ,
    ACCESS_WRITE,
    ACCESS_COPY
} access_mode;

typedef struct {
    PyObject_HEAD
    char *      data;
    Py_ssize_t  size;
    Py_ssize_t  pos;    /* relative to offset */
#ifdef MS_WINDOWS
    long long offset;
#else
    off_t       offset;
#endif
    int     exports;

#ifdef MS_WINDOWS
    HANDLE      map_handle;
    HANDLE      file_handle;
    char *      tagname;
#endif

#ifdef UNIX
    int fd;
#endif

    PyObject *weakreflist;
    access_mode access;
} mmap_object;


static void
mmap_object_dealloc(mmap_object *m_obj)
{
#ifdef MS_WINDOWS
    if (m_obj->data != NULL)
        UnmapViewOfFile (m_obj->data);
    if (m_obj->map_handle != NULL)
        CloseHandle (m_obj->map_handle);
    if (m_obj->file_handle != INVALID_HANDLE_VALUE)
        CloseHandle (m_obj->file_handle);
    if (m_obj->tagname)
        PyMem_Free(m_obj->tagname);
#endif /* MS_WINDOWS */

#ifdef UNIX
    if (m_obj->fd >= 0)
        (void) close(m_obj->fd);
    if (m_obj->data!=NULL) {
        munmap(m_obj->data, m_obj->size);
    }
#endif /* UNIX */

    if (m_obj->weakreflist != NULL)
        PyObject_ClearWeakRefs((PyObject *) m_obj);
    Py_TYPE(m_obj)->tp_free((PyObject*)m_obj);
}

static PyObject *
mmap_close_method(mmap_object *self, PyObject *unused)
{
    if (self->exports > 0) {
        PyErr_SetString(PyExc_BufferError, "cannot close "\
                        "exported pointers exist");
        return NULL;
    }
#ifdef MS_WINDOWS
    /* For each resource we maintain, we need to check
       the value is valid, and if so, free the resource
       and set the member value to an invalid value so
       the dealloc does not attempt to resource clearing
       again.
       TODO - should we check for errors in the close operations???
    */
    if (self->data != NULL) {
        UnmapViewOfFile(self->data);
        self->data = NULL;
    }
    if (self->map_handle != NULL) {
        CloseHandle(self->map_handle);
        self->map_handle = NULL;
    }
    if (self->file_handle != INVALID_HANDLE_VALUE) {
        CloseHandle(self->file_handle);
        self->file_handle = INVALID_HANDLE_VALUE;
    }
#endif /* MS_WINDOWS */

#ifdef UNIX
    if (0 <= self->fd)
        (void) close(self->fd);
    self->fd = -1;
    if (self->data != NULL) {
        munmap(self->data, self->size);
        self->data = NULL;
    }
#endif

    Py_INCREF(Py_None);
    return Py_None;
}

#ifdef MS_WINDOWS
#define CHECK_VALID(err)                                                \
do {                                                                    \
    if (self->map_handle == NULL) {                                     \
    PyErr_SetString(PyExc_ValueError, "mmap closed or invalid");        \
    return err;                                                         \
    }                                                                   \
} while (0)
#endif /* MS_WINDOWS */

#ifdef UNIX
#define CHECK_VALID(err)                                                \
do {                                                                    \
    if (self->data == NULL) {                                           \
    PyErr_SetString(PyExc_ValueError, "mmap closed or invalid");        \
    return err;                                                         \
    }                                                                   \
} while (0)
#endif /* UNIX */

static PyObject *
mmap_read_byte_method(mmap_object *self,
                      PyObject *unused)
{
    CHECK_VALID(NULL);
    if (self->pos >= self->size) {
        PyErr_SetString(PyExc_ValueError, "read byte out of range");
        return NULL;
    }
    return PyLong_FromLong((unsigned char)self->data[self->pos++]);
}

static PyObject *
mmap_read_line_method(mmap_object *self,
                      PyObject *unused)
{
    Py_ssize_t remaining;
    char *start, *eol;
    PyObject *result;

    CHECK_VALID(NULL);

    remaining = (self->pos < self->size) ? self->size - self->pos : 0;
    if (!remaining)
        return PyBytes_FromString("");
    start = self->data + self->pos;
    eol = memchr(start, '\n', remaining);
    if (!eol)
        eol = self->data + self->size;
    else
        ++eol; /* advance past newline */
    result = PyBytes_FromStringAndSize(start, (eol - start));
    self->pos += (eol - start);
    return result;
}

/* Basically the "n" format code with the ability to turn None into -1. */
static int
mmap_convert_ssize_t(PyObject *obj, void *result) {
    Py_ssize_t limit;
    if (obj == Py_None) {
        limit = -1;
    }
    else if (PyNumber_Check(obj)) {
        limit = PyNumber_AsSsize_t(obj, PyExc_OverflowError);
        if (limit == -1 && PyErr_Occurred())
            return 0;
    }
    else {
        PyErr_Format(PyExc_TypeError,
                     "integer argument expected, got '%.200s'",
                     Py_TYPE(obj)->tp_name);
        return 0;
    }
    *((Py_ssize_t *)result) = limit;
    return 1;
}

static PyObject *
mmap_read_method(mmap_object *self,
                 PyObject *args)
{
    Py_ssize_t num_bytes, remaining;
    PyObject *result;

    CHECK_VALID(NULL);
    if (!PyArg_ParseTuple(args, "|O&:read", mmap_convert_ssize_t, &num_bytes))
        return(NULL);

    /* silently 'adjust' out-of-range requests */
    remaining = (self->pos < self->size) ? self->size - self->pos : 0;
    if (num_bytes < 0 || num_bytes > remaining)
        num_bytes = remaining;
    result = PyBytes_FromStringAndSize(&self->data[self->pos], num_bytes);
    self->pos += num_bytes;
    return result;
}

static PyObject *
mmap_gfind(mmap_object *self,
           PyObject *args,
           int reverse)
{
    Py_ssize_t start = self->pos;
    Py_ssize_t end = self->size;
    Py_buffer view;

    CHECK_VALID(NULL);
    if (!PyArg_ParseTuple(args, reverse ? "y*|nn:rfind" : "y*|nn:find",
                          &view, &start, &end)) {
        return NULL;
    } else {
        const char *p, *start_p, *end_p;
        int sign = reverse ? -1 : 1;
        const char *needle = view.buf;
        Py_ssize_t len = view.len;

        if (start < 0)
            start += self->size;
        if (start < 0)
            start = 0;
        else if (start > self->size)
            start = self->size;

        if (end < 0)
            end += self->size;
        if (end < 0)
            end = 0;
        else if (end > self->size)
            end = self->size;

        start_p = self->data + start;
        end_p = self->data + end;

        for (p = (reverse ? end_p - len : start_p);
             (p >= start_p) && (p + len <= end_p); p += sign) {
            Py_ssize_t i;
            for (i = 0; i < len && needle[i] == p[i]; ++i)
                /* nothing */;
            if (i == len) {
                PyBuffer_Release(&view);
                return PyLong_FromSsize_t(p - self->data);
            }
        }
        PyBuffer_Release(&view);
        return PyLong_FromLong(-1);
    }
}

static PyObject *
mmap_find_method(mmap_object *self,
                 PyObject *args)
{
    return mmap_gfind(self, args, 0);
}

static PyObject *
mmap_rfind_method(mmap_object *self,
                 PyObject *args)
{
    return mmap_gfind(self, args, 1);
}

static int
is_writable(mmap_object *self)
{
    if (self->access != ACCESS_READ)
        return 1;
    PyErr_Format(PyExc_TypeError, "mmap can't modify a readonly memory map.");
    return 0;
}

static int
is_resizeable(mmap_object *self)
{
    if (self->exports > 0) {
        PyErr_SetString(PyExc_BufferError,
                        "mmap can't resize with extant buffers exported.");
        return 0;
    }
    if ((self->access == ACCESS_WRITE) || (self->access == ACCESS_DEFAULT))
        return 1;
    PyErr_Format(PyExc_TypeError,
                 "mmap can't resize a readonly or copy-on-write memory map.");
    return 0;
}


static PyObject *
mmap_write_method(mmap_object *self,
                  PyObject *args)
{
    Py_buffer data;
    PyObject *result;

    CHECK_VALID(NULL);
    if (!PyArg_ParseTuple(args, "y*:write", &data))
        return(NULL);

    if (!is_writable(self))
        return NULL;

    if (self->pos > self->size || self->size - self->pos < data.len) {
        PyBuffer_Release(&data);
        PyErr_SetString(PyExc_ValueError, "data out of range");
        return NULL;
    }
<<<<<<< HEAD
    memcpy(self->data + self->pos, data.buf, data.len);
    self->pos = self->pos + data.len;
    result = PyLong_FromSsize_t(data.len);
=======

    memcpy(&self->data[self->pos], data.buf, data.len);
    self->pos += data.len;
>>>>>>> 4c8b2cd1
    PyBuffer_Release(&data);
    return result;
}

static PyObject *
mmap_write_byte_method(mmap_object *self,
                       PyObject *args)
{
    char value;

    CHECK_VALID(NULL);
    if (!PyArg_ParseTuple(args, "b:write_byte", &value))
        return(NULL);

    if (!is_writable(self))
        return NULL;

    if (self->pos < self->size) {
        self->data[self->pos++] = value;
        Py_INCREF(Py_None);
        return Py_None;
    }
    else {
        PyErr_SetString(PyExc_ValueError, "write byte out of range");
        return NULL;
    }
}

static PyObject *
mmap_size_method(mmap_object *self,
                 PyObject *unused)
{
    CHECK_VALID(NULL);

#ifdef MS_WINDOWS
    if (self->file_handle != INVALID_HANDLE_VALUE) {
        DWORD low,high;
        long long size;
        low = GetFileSize(self->file_handle, &high);
        if (low == INVALID_FILE_SIZE) {
            /* It might be that the function appears to have failed,
               when indeed its size equals INVALID_FILE_SIZE */
            DWORD error = GetLastError();
            if (error != NO_ERROR)
                return PyErr_SetFromWindowsErr(error);
        }
        if (!high && low < LONG_MAX)
            return PyLong_FromLong((long)low);
        size = (((long long)high)<<32) + low;
        return PyLong_FromLongLong(size);
    } else {
        return PyLong_FromSsize_t(self->size);
    }
#endif /* MS_WINDOWS */

#ifdef UNIX
    {
        struct _Py_stat_struct status;
        if (_Py_fstat(self->fd, &status) == -1)
            return NULL;
#ifdef HAVE_LARGEFILE_SUPPORT
        return PyLong_FromLongLong(status.st_size);
#else
        return PyLong_FromLong(status.st_size);
#endif
    }
#endif /* UNIX */
}

/* This assumes that you want the entire file mapped,
 / and when recreating the map will make the new file
 / have the new size
 /
 / Is this really necessary?  This could easily be done
 / from python by just closing and re-opening with the
 / new size?
 */

static PyObject *
mmap_resize_method(mmap_object *self,
                   PyObject *args)
{
    Py_ssize_t new_size;
    CHECK_VALID(NULL);
    if (!PyArg_ParseTuple(args, "n:resize", &new_size) ||
        !is_resizeable(self)) {
        return NULL;
    }
    if (new_size < 0 || PY_SSIZE_T_MAX - new_size < self->offset) {
        PyErr_SetString(PyExc_ValueError, "new size out of range");
        return NULL;
    }

    {
#ifdef MS_WINDOWS
        DWORD dwErrCode = 0;
        DWORD off_hi, off_lo, newSizeLow, newSizeHigh;
        /* First, unmap the file view */
        UnmapViewOfFile(self->data);
        self->data = NULL;
        /* Close the mapping object */
        CloseHandle(self->map_handle);
        self->map_handle = NULL;
        /* Move to the desired EOF position */
        newSizeHigh = (DWORD)((self->offset + new_size) >> 32);
        newSizeLow = (DWORD)((self->offset + new_size) & 0xFFFFFFFF);
        off_hi = (DWORD)(self->offset >> 32);
        off_lo = (DWORD)(self->offset & 0xFFFFFFFF);
        SetFilePointer(self->file_handle,
                       newSizeLow, &newSizeHigh, FILE_BEGIN);
        /* Change the size of the file */
        SetEndOfFile(self->file_handle);
        /* Create another mapping object and remap the file view */
        self->map_handle = CreateFileMapping(
            self->file_handle,
            NULL,
            PAGE_READWRITE,
            0,
            0,
            self->tagname);
        if (self->map_handle != NULL) {
            self->data = (char *) MapViewOfFile(self->map_handle,
                                                FILE_MAP_WRITE,
                                                off_hi,
                                                off_lo,
                                                new_size);
            if (self->data != NULL) {
                self->size = new_size;
                Py_INCREF(Py_None);
                return Py_None;
            } else {
                dwErrCode = GetLastError();
                CloseHandle(self->map_handle);
                self->map_handle = NULL;
            }
        } else {
            dwErrCode = GetLastError();
        }
        PyErr_SetFromWindowsErr(dwErrCode);
        return NULL;
#endif /* MS_WINDOWS */

#ifdef UNIX
#ifndef HAVE_MREMAP
        PyErr_SetString(PyExc_SystemError,
                        "mmap: resizing not available--no mremap()");
        return NULL;
#else
        void *newmap;

        if (self->fd != -1 && ftruncate(self->fd, self->offset + new_size) == -1) {
            PyErr_SetFromErrno(PyExc_OSError);
            return NULL;
        }

#ifdef MREMAP_MAYMOVE
        newmap = mremap(self->data, self->size, new_size, MREMAP_MAYMOVE);
#else
#if defined(__NetBSD__)
        newmap = mremap(self->data, self->size, self->data, new_size, 0);
#else
        newmap = mremap(self->data, self->size, new_size, 0);
#endif /* __NetBSD__ */
#endif
        if (newmap == (void *)-1)
        {
            PyErr_SetFromErrno(PyExc_OSError);
            return NULL;
        }
        self->data = newmap;
        self->size = new_size;
        Py_INCREF(Py_None);
        return Py_None;
#endif /* HAVE_MREMAP */
#endif /* UNIX */
    }
}

static PyObject *
mmap_tell_method(mmap_object *self, PyObject *unused)
{
    CHECK_VALID(NULL);
    return PyLong_FromSize_t(self->pos);
}

static PyObject *
mmap_flush_method(mmap_object *self, PyObject *args)
{
    Py_ssize_t offset = 0;
    Py_ssize_t size = self->size;
    CHECK_VALID(NULL);
    if (!PyArg_ParseTuple(args, "|nn:flush", &offset, &size))
        return NULL;
    if (size < 0 || offset < 0 || self->size - offset < size) {
        PyErr_SetString(PyExc_ValueError, "flush values out of range");
        return NULL;
    }

    if (self->access == ACCESS_READ || self->access == ACCESS_COPY)
        return PyLong_FromLong(0);

#ifdef MS_WINDOWS
    return PyLong_FromLong((long) FlushViewOfFile(self->data+offset, size));
#elif defined(UNIX)
    /* XXX semantics of return value? */
    /* XXX flags for msync? */
    if (-1 == msync(self->data + offset, size, MS_SYNC)) {
        PyErr_SetFromErrno(PyExc_OSError);
        return NULL;
    }
    return PyLong_FromLong(0);
#else
    PyErr_SetString(PyExc_ValueError, "flush not supported on this system");
    return NULL;
#endif
}

static PyObject *
mmap_seek_method(mmap_object *self, PyObject *args)
{
    Py_ssize_t dist;
    int how=0;
    CHECK_VALID(NULL);
    if (!PyArg_ParseTuple(args, "n|i:seek", &dist, &how))
        return NULL;
    else {
        Py_ssize_t where;
        switch (how) {
        case 0: /* relative to start */
            where = dist;
            break;
        case 1: /* relative to current position */
            if (PY_SSIZE_T_MAX - self->pos < dist)
                goto onoutofrange;
            where = self->pos + dist;
            break;
        case 2: /* relative to end */
            if (PY_SSIZE_T_MAX - self->size < dist)
                goto onoutofrange;
            where = self->size + dist;
            break;
        default:
            PyErr_SetString(PyExc_ValueError, "unknown seek type");
            return NULL;
        }
        if (where > self->size || where < 0)
            goto onoutofrange;
        self->pos = where;
        Py_INCREF(Py_None);
        return Py_None;
    }

  onoutofrange:
    PyErr_SetString(PyExc_ValueError, "seek out of range");
    return NULL;
}

static PyObject *
mmap_move_method(mmap_object *self, PyObject *args)
{
    Py_ssize_t dest, src, cnt;
    CHECK_VALID(NULL);
    if (!PyArg_ParseTuple(args, "nnn:move", &dest, &src, &cnt) ||
        !is_writable(self)) {
        return NULL;
    } else {
        /* bounds check the values */
        if (dest < 0 || src < 0 || cnt < 0)
            goto bounds;
        if (self->size - dest < cnt || self->size - src < cnt)
            goto bounds;

        memmove(&self->data[dest], &self->data[src], cnt);

        Py_INCREF(Py_None);
        return Py_None;

      bounds:
        PyErr_SetString(PyExc_ValueError,
                        "source, destination, or count out of range");
        return NULL;
    }
}

static PyObject *
mmap_closed_get(mmap_object *self)
{
#ifdef MS_WINDOWS
    return PyBool_FromLong(self->map_handle == NULL ? 1 : 0);
#elif defined(UNIX)
    return PyBool_FromLong(self->data == NULL ? 1 : 0);
#endif
}

static PyObject *
mmap__enter__method(mmap_object *self, PyObject *args)
{
    CHECK_VALID(NULL);

    Py_INCREF(self);
    return (PyObject *)self;
}

static PyObject *
mmap__exit__method(PyObject *self, PyObject *args)
{
    _Py_IDENTIFIER(close);

    return _PyObject_CallMethodId(self, &PyId_close, NULL);
}

#ifdef MS_WINDOWS
static PyObject *
mmap__sizeof__method(mmap_object *self, void *unused)
{
    Py_ssize_t res;

    res = _PyObject_SIZE(Py_TYPE(self));
    if (self->tagname)
        res += strlen(self->tagname) + 1;
    return PyLong_FromSsize_t(res);
}
#endif

static struct PyMethodDef mmap_object_methods[] = {
    {"close",           (PyCFunction) mmap_close_method,        METH_NOARGS},
    {"find",            (PyCFunction) mmap_find_method,         METH_VARARGS},
    {"rfind",           (PyCFunction) mmap_rfind_method,        METH_VARARGS},
    {"flush",           (PyCFunction) mmap_flush_method,        METH_VARARGS},
    {"move",            (PyCFunction) mmap_move_method,         METH_VARARGS},
    {"read",            (PyCFunction) mmap_read_method,         METH_VARARGS},
    {"read_byte",       (PyCFunction) mmap_read_byte_method,    METH_NOARGS},
    {"readline",        (PyCFunction) mmap_read_line_method,    METH_NOARGS},
    {"resize",          (PyCFunction) mmap_resize_method,       METH_VARARGS},
    {"seek",            (PyCFunction) mmap_seek_method,         METH_VARARGS},
    {"size",            (PyCFunction) mmap_size_method,         METH_NOARGS},
    {"tell",            (PyCFunction) mmap_tell_method,         METH_NOARGS},
    {"write",           (PyCFunction) mmap_write_method,        METH_VARARGS},
    {"write_byte",      (PyCFunction) mmap_write_byte_method,   METH_VARARGS},
    {"__enter__",       (PyCFunction) mmap__enter__method,      METH_NOARGS},
    {"__exit__",        (PyCFunction) mmap__exit__method,       METH_VARARGS},
#ifdef MS_WINDOWS
    {"__sizeof__",      (PyCFunction) mmap__sizeof__method,     METH_NOARGS},
#endif
    {NULL,         NULL}       /* sentinel */
};

static PyGetSetDef mmap_object_getset[] = {
    {"closed", (getter) mmap_closed_get, NULL, NULL},
    {NULL}
};


/* Functions for treating an mmap'ed file as a buffer */

static int
mmap_buffer_getbuf(mmap_object *self, Py_buffer *view, int flags)
{
    CHECK_VALID(-1);
    if (PyBuffer_FillInfo(view, (PyObject*)self, self->data, self->size,
                          (self->access == ACCESS_READ), flags) < 0)
        return -1;
    self->exports++;
    return 0;
}

static void
mmap_buffer_releasebuf(mmap_object *self, Py_buffer *view)
{
    self->exports--;
}

static Py_ssize_t
mmap_length(mmap_object *self)
{
    CHECK_VALID(-1);
    return self->size;
}

static PyObject *
mmap_item(mmap_object *self, Py_ssize_t i)
{
    CHECK_VALID(NULL);
    if (i < 0 || i >= self->size) {
        PyErr_SetString(PyExc_IndexError, "mmap index out of range");
        return NULL;
    }
    return PyBytes_FromStringAndSize(self->data + i, 1);
}

static PyObject *
mmap_subscript(mmap_object *self, PyObject *item)
{
    CHECK_VALID(NULL);
    if (PyIndex_Check(item)) {
        Py_ssize_t i = PyNumber_AsSsize_t(item, PyExc_IndexError);
        if (i == -1 && PyErr_Occurred())
            return NULL;
        if (i < 0)
            i += self->size;
        if (i < 0 || i >= self->size) {
            PyErr_SetString(PyExc_IndexError,
                "mmap index out of range");
            return NULL;
        }
        return PyLong_FromLong(Py_CHARMASK(self->data[i]));
    }
    else if (PySlice_Check(item)) {
        Py_ssize_t start, stop, step, slicelen;

        if (PySlice_GetIndicesEx(item, self->size,
                         &start, &stop, &step, &slicelen) < 0) {
            return NULL;
        }

        if (slicelen <= 0)
            return PyBytes_FromStringAndSize("", 0);
        else if (step == 1)
            return PyBytes_FromStringAndSize(self->data + start,
                                              slicelen);
        else {
            char *result_buf = (char *)PyMem_Malloc(slicelen);
            Py_ssize_t cur, i;
            PyObject *result;

            if (result_buf == NULL)
                return PyErr_NoMemory();
            for (cur = start, i = 0; i < slicelen;
                 cur += step, i++) {
                result_buf[i] = self->data[cur];
            }
            result = PyBytes_FromStringAndSize(result_buf,
                                                slicelen);
            PyMem_Free(result_buf);
            return result;
        }
    }
    else {
        PyErr_SetString(PyExc_TypeError,
                        "mmap indices must be integers");
        return NULL;
    }
}

static PyObject *
mmap_concat(mmap_object *self, PyObject *bb)
{
    CHECK_VALID(NULL);
    PyErr_SetString(PyExc_SystemError,
                    "mmaps don't support concatenation");
    return NULL;
}

static PyObject *
mmap_repeat(mmap_object *self, Py_ssize_t n)
{
    CHECK_VALID(NULL);
    PyErr_SetString(PyExc_SystemError,
                    "mmaps don't support repeat operation");
    return NULL;
}

static int
mmap_ass_item(mmap_object *self, Py_ssize_t i, PyObject *v)
{
    const char *buf;

    CHECK_VALID(-1);
    if (i < 0 || i >= self->size) {
        PyErr_SetString(PyExc_IndexError, "mmap index out of range");
        return -1;
    }
    if (v == NULL) {
        PyErr_SetString(PyExc_TypeError,
                        "mmap object doesn't support item deletion");
        return -1;
    }
    if (! (PyBytes_Check(v) && PyBytes_Size(v)==1) ) {
        PyErr_SetString(PyExc_IndexError,
                        "mmap assignment must be length-1 bytes()");
        return -1;
    }
    if (!is_writable(self))
        return -1;
    buf = PyBytes_AsString(v);
    self->data[i] = buf[0];
    return 0;
}

static int
mmap_ass_subscript(mmap_object *self, PyObject *item, PyObject *value)
{
    CHECK_VALID(-1);

    if (!is_writable(self))
        return -1;

    if (PyIndex_Check(item)) {
        Py_ssize_t i = PyNumber_AsSsize_t(item, PyExc_IndexError);
        Py_ssize_t v;

        if (i == -1 && PyErr_Occurred())
            return -1;
        if (i < 0)
            i += self->size;
        if (i < 0 || i >= self->size) {
            PyErr_SetString(PyExc_IndexError,
                            "mmap index out of range");
            return -1;
        }
        if (value == NULL) {
            PyErr_SetString(PyExc_TypeError,
                            "mmap doesn't support item deletion");
            return -1;
        }
        if (!PyIndex_Check(value)) {
            PyErr_SetString(PyExc_TypeError,
                            "mmap item value must be an int");
            return -1;
        }
        v = PyNumber_AsSsize_t(value, PyExc_TypeError);
        if (v == -1 && PyErr_Occurred())
            return -1;
        if (v < 0 || v > 255) {
            PyErr_SetString(PyExc_ValueError,
                            "mmap item value must be "
                            "in range(0, 256)");
            return -1;
        }
        self->data[i] = (char) v;
        return 0;
    }
    else if (PySlice_Check(item)) {
        Py_ssize_t start, stop, step, slicelen;
        Py_buffer vbuf;

        if (PySlice_GetIndicesEx(item,
                                 self->size, &start, &stop,
                                 &step, &slicelen) < 0) {
            return -1;
        }
        if (value == NULL) {
            PyErr_SetString(PyExc_TypeError,
                "mmap object doesn't support slice deletion");
            return -1;
        }
        if (PyObject_GetBuffer(value, &vbuf, PyBUF_SIMPLE) < 0)
            return -1;
        if (vbuf.len != slicelen) {
            PyErr_SetString(PyExc_IndexError,
                "mmap slice assignment is wrong size");
            PyBuffer_Release(&vbuf);
            return -1;
        }

        if (slicelen == 0) {
        }
        else if (step == 1) {
            memcpy(self->data + start, vbuf.buf, slicelen);
        }
        else {
            Py_ssize_t cur, i;

            for (cur = start, i = 0;
                 i < slicelen;
                 cur += step, i++)
            {
                self->data[cur] = ((char *)vbuf.buf)[i];
            }
        }
        PyBuffer_Release(&vbuf);
        return 0;
    }
    else {
        PyErr_SetString(PyExc_TypeError,
                        "mmap indices must be integer");
        return -1;
    }
}

static PySequenceMethods mmap_as_sequence = {
    (lenfunc)mmap_length,            /*sq_length*/
    (binaryfunc)mmap_concat,         /*sq_concat*/
    (ssizeargfunc)mmap_repeat,       /*sq_repeat*/
    (ssizeargfunc)mmap_item,         /*sq_item*/
    0,                               /*sq_slice*/
    (ssizeobjargproc)mmap_ass_item,  /*sq_ass_item*/
    0,                               /*sq_ass_slice*/
};

static PyMappingMethods mmap_as_mapping = {
    (lenfunc)mmap_length,
    (binaryfunc)mmap_subscript,
    (objobjargproc)mmap_ass_subscript,
};

static PyBufferProcs mmap_as_buffer = {
    (getbufferproc)mmap_buffer_getbuf,
    (releasebufferproc)mmap_buffer_releasebuf,
};

static PyObject *
new_mmap_object(PyTypeObject *type, PyObject *args, PyObject *kwdict);

PyDoc_STRVAR(mmap_doc,
"Windows: mmap(fileno, length[, tagname[, access[, offset]]])\n\
\n\
Maps length bytes from the file specified by the file handle fileno,\n\
and returns a mmap object.  If length is larger than the current size\n\
of the file, the file is extended to contain length bytes.  If length\n\
is 0, the maximum length of the map is the current size of the file,\n\
except that if the file is empty Windows raises an exception (you cannot\n\
create an empty mapping on Windows).\n\
\n\
Unix: mmap(fileno, length[, flags[, prot[, access[, offset]]]])\n\
\n\
Maps length bytes from the file specified by the file descriptor fileno,\n\
and returns a mmap object.  If length is 0, the maximum length of the map\n\
will be the current size of the file when mmap is called.\n\
flags specifies the nature of the mapping. MAP_PRIVATE creates a\n\
private copy-on-write mapping, so changes to the contents of the mmap\n\
object will be private to this process, and MAP_SHARED creates a mapping\n\
that's shared with all other processes mapping the same areas of the file.\n\
The default value is MAP_SHARED.\n\
\n\
To map anonymous memory, pass -1 as the fileno (both versions).");


static PyTypeObject mmap_object_type = {
    PyVarObject_HEAD_INIT(NULL, 0)
    "mmap.mmap",                                /* tp_name */
    sizeof(mmap_object),                        /* tp_size */
    0,                                          /* tp_itemsize */
    /* methods */
    (destructor) mmap_object_dealloc,           /* tp_dealloc */
    0,                                          /* tp_print */
    0,                                          /* tp_getattr */
    0,                                          /* tp_setattr */
    0,                                          /* tp_reserved */
    0,                                          /* tp_repr */
    0,                                          /* tp_as_number */
    &mmap_as_sequence,                          /*tp_as_sequence*/
    &mmap_as_mapping,                           /*tp_as_mapping*/
    0,                                          /*tp_hash*/
    0,                                          /*tp_call*/
    0,                                          /*tp_str*/
    PyObject_GenericGetAttr,                    /*tp_getattro*/
    0,                                          /*tp_setattro*/
    &mmap_as_buffer,                            /*tp_as_buffer*/
    Py_TPFLAGS_DEFAULT | Py_TPFLAGS_BASETYPE,   /*tp_flags*/
    mmap_doc,                                   /*tp_doc*/
    0,                                          /* tp_traverse */
    0,                                          /* tp_clear */
    0,                                          /* tp_richcompare */
    offsetof(mmap_object, weakreflist),         /* tp_weaklistoffset */
    0,                                          /* tp_iter */
    0,                                          /* tp_iternext */
    mmap_object_methods,                        /* tp_methods */
    0,                                          /* tp_members */
    mmap_object_getset,                         /* tp_getset */
    0,                                          /* tp_base */
    0,                                          /* tp_dict */
    0,                                          /* tp_descr_get */
    0,                                          /* tp_descr_set */
    0,                                          /* tp_dictoffset */
    0,                                          /* tp_init */
    PyType_GenericAlloc,                        /* tp_alloc */
    new_mmap_object,                            /* tp_new */
    PyObject_Del,                               /* tp_free */
};


#ifdef UNIX
#ifdef HAVE_LARGEFILE_SUPPORT
#define _Py_PARSE_OFF_T "L"
#else
#define _Py_PARSE_OFF_T "l"
#endif

static PyObject *
new_mmap_object(PyTypeObject *type, PyObject *args, PyObject *kwdict)
{
    struct _Py_stat_struct status;
    mmap_object *m_obj;
    Py_ssize_t map_size;
    off_t offset = 0;
    int fd, flags = MAP_SHARED, prot = PROT_WRITE | PROT_READ;
    int devzero = -1;
    int access = (int)ACCESS_DEFAULT;
    static char *keywords[] = {"fileno", "length",
                               "flags", "prot",
                               "access", "offset", NULL};

    if (!PyArg_ParseTupleAndKeywords(args, kwdict, "in|iii" _Py_PARSE_OFF_T, keywords,
                                     &fd, &map_size, &flags, &prot,
                                     &access, &offset))
        return NULL;
    if (map_size < 0) {
        PyErr_SetString(PyExc_OverflowError,
                        "memory mapped length must be postiive");
        return NULL;
    }
    if (offset < 0) {
        PyErr_SetString(PyExc_OverflowError,
            "memory mapped offset must be positive");
        return NULL;
    }

    if ((access != (int)ACCESS_DEFAULT) &&
        ((flags != MAP_SHARED) || (prot != (PROT_WRITE | PROT_READ))))
        return PyErr_Format(PyExc_ValueError,
                            "mmap can't specify both access and flags, prot.");
    switch ((access_mode)access) {
    case ACCESS_READ:
        flags = MAP_SHARED;
        prot = PROT_READ;
        break;
    case ACCESS_WRITE:
        flags = MAP_SHARED;
        prot = PROT_READ | PROT_WRITE;
        break;
    case ACCESS_COPY:
        flags = MAP_PRIVATE;
        prot = PROT_READ | PROT_WRITE;
        break;
    case ACCESS_DEFAULT:
        /* map prot to access type */
        if ((prot & PROT_READ) && (prot & PROT_WRITE)) {
            /* ACCESS_DEFAULT */
        }
        else if (prot & PROT_WRITE) {
            access = ACCESS_WRITE;
        }
        else {
            access = ACCESS_READ;
        }
        break;
    default:
        return PyErr_Format(PyExc_ValueError,
                            "mmap invalid access parameter.");
    }

#ifdef __APPLE__
    /* Issue #11277: fsync(2) is not enough on OS X - a special, OS X specific
       fcntl(2) is necessary to force DISKSYNC and get around mmap(2) bug */
    if (fd != -1)
        (void)fcntl(fd, F_FULLFSYNC);
#endif
    if (fd != -1 && _Py_fstat_noraise(fd, &status) == 0
        && S_ISREG(status.st_mode)) {
        if (map_size == 0) {
            if (status.st_size == 0) {
                PyErr_SetString(PyExc_ValueError,
                                "cannot mmap an empty file");
                return NULL;
            }
            if (offset >= status.st_size) {
                PyErr_SetString(PyExc_ValueError,
                                "mmap offset is greater than file size");
                return NULL;
            }
            if (status.st_size - offset > PY_SSIZE_T_MAX) {
                PyErr_SetString(PyExc_ValueError,
                                 "mmap length is too large");
                return NULL;
            }
            map_size = (Py_ssize_t) (status.st_size - offset);
        } else if (offset > status.st_size || status.st_size - offset < map_size) {
            PyErr_SetString(PyExc_ValueError,
                            "mmap length is greater than file size");
            return NULL;
        }
    }
    m_obj = (mmap_object *)type->tp_alloc(type, 0);
    if (m_obj == NULL) {return NULL;}
    m_obj->data = NULL;
    m_obj->size = map_size;
    m_obj->pos = 0;
    m_obj->weakreflist = NULL;
    m_obj->exports = 0;
    m_obj->offset = offset;
    if (fd == -1) {
        m_obj->fd = -1;
        /* Assume the caller wants to map anonymous memory.
           This is the same behaviour as Windows.  mmap.mmap(-1, size)
           on both Windows and Unix map anonymous memory.
        */
#ifdef MAP_ANONYMOUS
        /* BSD way to map anonymous memory */
        flags |= MAP_ANONYMOUS;
#else
        /* SVR4 method to map anonymous memory is to open /dev/zero */
        fd = devzero = _Py_open("/dev/zero", O_RDWR);
        if (devzero == -1) {
            Py_DECREF(m_obj);
            return NULL;
        }
#endif
    }
    else {
        m_obj->fd = _Py_dup(fd);
        if (m_obj->fd == -1) {
            Py_DECREF(m_obj);
            return NULL;
        }
    }

    m_obj->data = mmap(NULL, map_size,
                       prot, flags,
                       fd, offset);

    if (devzero != -1) {
        close(devzero);
    }

    if (m_obj->data == (char *)-1) {
        m_obj->data = NULL;
        Py_DECREF(m_obj);
        PyErr_SetFromErrno(PyExc_OSError);
        return NULL;
    }
    m_obj->access = (access_mode)access;
    return (PyObject *)m_obj;
}
#endif /* UNIX */

#ifdef MS_WINDOWS

/* A note on sizes and offsets: while the actual map size must hold in a
   Py_ssize_t, both the total file size and the start offset can be longer
   than a Py_ssize_t, so we use long long which is always 64-bit.
*/

static PyObject *
new_mmap_object(PyTypeObject *type, PyObject *args, PyObject *kwdict)
{
    mmap_object *m_obj;
    Py_ssize_t map_size;
    long long offset = 0, size;
    DWORD off_hi;       /* upper 32 bits of offset */
    DWORD off_lo;       /* lower 32 bits of offset */
    DWORD size_hi;      /* upper 32 bits of size */
    DWORD size_lo;      /* lower 32 bits of size */
    char *tagname = "";
    DWORD dwErr = 0;
    int fileno;
    HANDLE fh = 0;
    int access = (access_mode)ACCESS_DEFAULT;
    DWORD flProtect, dwDesiredAccess;
    static char *keywords[] = { "fileno", "length",
                                "tagname",
                                "access", "offset", NULL };

    if (!PyArg_ParseTupleAndKeywords(args, kwdict, "in|ziL", keywords,
                                     &fileno, &map_size,
                                     &tagname, &access, &offset)) {
        return NULL;
    }

    switch((access_mode)access) {
    case ACCESS_READ:
        flProtect = PAGE_READONLY;
        dwDesiredAccess = FILE_MAP_READ;
        break;
    case ACCESS_DEFAULT:  case ACCESS_WRITE:
        flProtect = PAGE_READWRITE;
        dwDesiredAccess = FILE_MAP_WRITE;
        break;
    case ACCESS_COPY:
        flProtect = PAGE_WRITECOPY;
        dwDesiredAccess = FILE_MAP_COPY;
        break;
    default:
        return PyErr_Format(PyExc_ValueError,
                            "mmap invalid access parameter.");
    }

    if (map_size < 0) {
        PyErr_SetString(PyExc_OverflowError,
                        "memory mapped length must be postiive");
        return NULL;
    }
    if (offset < 0) {
        PyErr_SetString(PyExc_OverflowError,
            "memory mapped offset must be positive");
        return NULL;
    }

    /* assume -1 and 0 both mean invalid filedescriptor
       to 'anonymously' map memory.
       XXX: fileno == 0 is a valid fd, but was accepted prior to 2.5.
       XXX: Should this code be added?
       if (fileno == 0)
        PyErr_WarnEx(PyExc_DeprecationWarning,
                     "don't use 0 for anonymous memory",
                     1);
     */
    if (fileno != -1 && fileno != 0) {
        /* Ensure that fileno is within the CRT's valid range */
        _Py_BEGIN_SUPPRESS_IPH
        fh = (HANDLE)_get_osfhandle(fileno);
        _Py_END_SUPPRESS_IPH
        if (fh==(HANDLE)-1) {
            PyErr_SetFromErrno(PyExc_OSError);
            return NULL;
        }
        /* Win9x appears to need us seeked to zero */
        lseek(fileno, 0, SEEK_SET);
    }

    m_obj = (mmap_object *)type->tp_alloc(type, 0);
    if (m_obj == NULL)
        return NULL;
    /* Set every field to an invalid marker, so we can safely
       destruct the object in the face of failure */
    m_obj->data = NULL;
    m_obj->file_handle = INVALID_HANDLE_VALUE;
    m_obj->map_handle = NULL;
    m_obj->tagname = NULL;
    m_obj->offset = offset;

    if (fh) {
        /* It is necessary to duplicate the handle, so the
           Python code can close it on us */
        if (!DuplicateHandle(
            GetCurrentProcess(), /* source process handle */
            fh, /* handle to be duplicated */
            GetCurrentProcess(), /* target proc handle */
            (LPHANDLE)&m_obj->file_handle, /* result */
            0, /* access - ignored due to options value */
            FALSE, /* inherited by child processes? */
            DUPLICATE_SAME_ACCESS)) { /* options */
            dwErr = GetLastError();
            Py_DECREF(m_obj);
            PyErr_SetFromWindowsErr(dwErr);
            return NULL;
        }
        if (!map_size) {
            DWORD low,high;
            low = GetFileSize(fh, &high);
            /* low might just happen to have the value INVALID_FILE_SIZE;
               so we need to check the last error also. */
            if (low == INVALID_FILE_SIZE &&
                (dwErr = GetLastError()) != NO_ERROR) {
                Py_DECREF(m_obj);
                return PyErr_SetFromWindowsErr(dwErr);
            }

            size = (((long long) high) << 32) + low;
            if (size == 0) {
                PyErr_SetString(PyExc_ValueError,
                                "cannot mmap an empty file");
                Py_DECREF(m_obj);
                return NULL;
            }
            if (offset >= size) {
                PyErr_SetString(PyExc_ValueError,
                                "mmap offset is greater than file size");
                Py_DECREF(m_obj);
                return NULL;
            }
            if (size - offset > PY_SSIZE_T_MAX) {
                PyErr_SetString(PyExc_ValueError,
                                "mmap length is too large");
                Py_DECREF(m_obj);
                return NULL;
            }
            m_obj->size = (Py_ssize_t) (size - offset);
        } else {
            m_obj->size = map_size;
            size = offset + map_size;
        }
    }
    else {
        m_obj->size = map_size;
        size = offset + map_size;
    }

    /* set the initial position */
    m_obj->pos = (size_t) 0;

    m_obj->weakreflist = NULL;
    m_obj->exports = 0;
    /* set the tag name */
    if (tagname != NULL && *tagname != '\0') {
        m_obj->tagname = PyMem_Malloc(strlen(tagname)+1);
        if (m_obj->tagname == NULL) {
            PyErr_NoMemory();
            Py_DECREF(m_obj);
            return NULL;
        }
        strcpy(m_obj->tagname, tagname);
    }
    else
        m_obj->tagname = NULL;

    m_obj->access = (access_mode)access;
    size_hi = (DWORD)(size >> 32);
    size_lo = (DWORD)(size & 0xFFFFFFFF);
    off_hi = (DWORD)(offset >> 32);
    off_lo = (DWORD)(offset & 0xFFFFFFFF);
    /* For files, it would be sufficient to pass 0 as size.
       For anonymous maps, we have to pass the size explicitly. */
    m_obj->map_handle = CreateFileMapping(m_obj->file_handle,
                                          NULL,
                                          flProtect,
                                          size_hi,
                                          size_lo,
                                          m_obj->tagname);
    if (m_obj->map_handle != NULL) {
        m_obj->data = (char *) MapViewOfFile(m_obj->map_handle,
                                             dwDesiredAccess,
                                             off_hi,
                                             off_lo,
                                             m_obj->size);
        if (m_obj->data != NULL)
            return (PyObject *)m_obj;
        else {
            dwErr = GetLastError();
            CloseHandle(m_obj->map_handle);
            m_obj->map_handle = NULL;
        }
    } else
        dwErr = GetLastError();
    Py_DECREF(m_obj);
    PyErr_SetFromWindowsErr(dwErr);
    return NULL;
}
#endif /* MS_WINDOWS */

static void
setint(PyObject *d, const char *name, long value)
{
    PyObject *o = PyLong_FromLong(value);
    if (o && PyDict_SetItemString(d, name, o) == 0) {
        Py_DECREF(o);
    }
}


static struct PyModuleDef mmapmodule = {
    PyModuleDef_HEAD_INIT,
    "mmap",
    NULL,
    -1,
    NULL,
    NULL,
    NULL,
    NULL,
    NULL
};

PyMODINIT_FUNC
PyInit_mmap(void)
{
    PyObject *dict, *module;

    if (PyType_Ready(&mmap_object_type) < 0)
        return NULL;

    module = PyModule_Create(&mmapmodule);
    if (module == NULL)
        return NULL;
    dict = PyModule_GetDict(module);
    if (!dict)
        return NULL;
    PyDict_SetItemString(dict, "error", PyExc_OSError);
    PyDict_SetItemString(dict, "mmap", (PyObject*) &mmap_object_type);
#ifdef PROT_EXEC
    setint(dict, "PROT_EXEC", PROT_EXEC);
#endif
#ifdef PROT_READ
    setint(dict, "PROT_READ", PROT_READ);
#endif
#ifdef PROT_WRITE
    setint(dict, "PROT_WRITE", PROT_WRITE);
#endif

#ifdef MAP_SHARED
    setint(dict, "MAP_SHARED", MAP_SHARED);
#endif
#ifdef MAP_PRIVATE
    setint(dict, "MAP_PRIVATE", MAP_PRIVATE);
#endif
#ifdef MAP_DENYWRITE
    setint(dict, "MAP_DENYWRITE", MAP_DENYWRITE);
#endif
#ifdef MAP_EXECUTABLE
    setint(dict, "MAP_EXECUTABLE", MAP_EXECUTABLE);
#endif
#ifdef MAP_ANONYMOUS
    setint(dict, "MAP_ANON", MAP_ANONYMOUS);
    setint(dict, "MAP_ANONYMOUS", MAP_ANONYMOUS);
#endif

    setint(dict, "PAGESIZE", (long)my_getpagesize());

    setint(dict, "ALLOCATIONGRANULARITY", (long)my_getallocationgranularity());

    setint(dict, "ACCESS_READ", ACCESS_READ);
    setint(dict, "ACCESS_WRITE", ACCESS_WRITE);
    setint(dict, "ACCESS_COPY", ACCESS_COPY);
    return module;
}<|MERGE_RESOLUTION|>--- conflicted
+++ resolved
@@ -378,7 +378,6 @@
                   PyObject *args)
 {
     Py_buffer data;
-    PyObject *result;
 
     CHECK_VALID(NULL);
     if (!PyArg_ParseTuple(args, "y*:write", &data))
@@ -392,17 +391,11 @@
         PyErr_SetString(PyExc_ValueError, "data out of range");
         return NULL;
     }
-<<<<<<< HEAD
-    memcpy(self->data + self->pos, data.buf, data.len);
-    self->pos = self->pos + data.len;
-    result = PyLong_FromSsize_t(data.len);
-=======
 
     memcpy(&self->data[self->pos], data.buf, data.len);
     self->pos += data.len;
->>>>>>> 4c8b2cd1
     PyBuffer_Release(&data);
-    return result;
+    return PyLong_FromSsize_t(data.len);
 }
 
 static PyObject *
